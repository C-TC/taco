#include <iostream>
#include "taco.h"

using namespace taco;

int main(int argc, char* argv[]) {
  Format csr({Dense,Sparse});
  Format csf({Sparse,Sparse,Sparse});
  Format  sv({Sparse});

  Tensor<double> A("A", {2,3},   csr);
  Tensor<double> B("B", {2,3,4}, csf);
  Tensor<double> c("c", {4},     sv);

<<<<<<< HEAD
  B(0,0,0) = 1.0;
  B(1,2,0) = 2.0;
  B(1,2,1) = 3.0;
  B.pack();
}
  /*
  c(0) = 4.0;
  c(1) = 5.0;

  std::cout << "B.needsPack = " << B.needsPack() << std::endl;
  std::cout << "c.needsPack = " << c.needsPack() << std::endl;
=======
  // Insert data into B and c
  B(0,0,0) = 1.0;
  B(1,2,0) = 2.0;
  B(1,2,1) = 3.0;
  c(0) = 4.0;
  c(1) = 5.0;
>>>>>>> 7d0d1d0c

  IndexVar i, j, k;
  A(i,j) = B(i,j,k) * c(k);
<<<<<<< HEAD

  std::cout << "A(i,j) = B(i,j,k) * c(k);" << std::endl;

  std::cout << "B.needsPack = " << B.needsPack() << std::endl;
  std::cout << "c.needsPack = " << c.needsPack() << std::endl;

  std::cout << "A.needsCompile = " << A.needsCompile() << std::endl;
  std::cout << "A.needsCompute = " << A.needsCompute() << std::endl;

  std::cout << "A.getDependentTensors" << std::endl;

  for (auto t : A.getDependentTensors()) {
    std::cout << t.getName() << std::endl;
  }

  std::cout << "B.getDependentTensors" << std::endl;

  for (auto t : B.getDependentTensors()) {
    std::cout << t.getName() << std::endl;
  }

  std::cout << "c.getDependentTensors" << std::endl;

  for (auto t : c.getDependentTensors()) {
    std::cout << t.getName() << std::endl;
  }

  // Modify on operand of A
  c(0) = 1.0;
  std::cout << "c(0) = 1.0;" << std::endl;

  std::cout << "A.needsCompile = " << A.needsCompile() << std::endl;
  std::cout << "A.needsCompute = " << A.needsCompute() << std::endl;

  std::cout << "B.needsPack = " << B.needsPack() << std::endl;
  std::cout << "c.needsPack = " << c.needsPack() << std::endl;

  std::cout << "A.getDependentTensors" << std::endl;

  for (auto t : A.getDependentTensors()) {
    std::cout << t.getName() << std::endl;
  }

  std::cout << "B.getDependentTensors" << std::endl;

  for (auto t : B.getDependentTensors()) {
    std::cout << t.getName() << std::endl;
  }

  std::cout << "c.getDependentTensors" << std::endl;

  for (auto t : c.getDependentTensors()) {
    std::cout << t.getName() << std::endl;
  }

  std::cout << "print values" << std::endl;
  for (auto val = A.beginTyped<int>(); val != A.endTyped<int>(); ++val) {
    std::cout << val->second << std::endl;
  }

  std::cout << "A.getDependentTensors" << std::endl;

  for (auto t : A.getDependentTensors()) {
    std::cout << t.getName() << std::endl;
  }

  std::cout << "B.getDependentTensors" << std::endl;

  for (auto t : B.getDependentTensors()) {
    std::cout << t.getName() << std::endl;
  }

  std::cout << "c.getDependentTensors" << std::endl;

  for (auto t : c.getDependentTensors()) {
    std::cout << t.getName() << std::endl;
  }
}*/
=======
  std::cout << A << std::endl;
}
>>>>>>> 7d0d1d0c
<|MERGE_RESOLUTION|>--- conflicted
+++ resolved
@@ -12,109 +12,15 @@
   Tensor<double> B("B", {2,3,4}, csf);
   Tensor<double> c("c", {4},     sv);
 
-<<<<<<< HEAD
-  B(0,0,0) = 1.0;
-  B(1,2,0) = 2.0;
-  B(1,2,1) = 3.0;
-  B.pack();
-}
-  /*
-  c(0) = 4.0;
-  c(1) = 5.0;
-
-  std::cout << "B.needsPack = " << B.needsPack() << std::endl;
-  std::cout << "c.needsPack = " << c.needsPack() << std::endl;
-=======
   // Insert data into B and c
   B(0,0,0) = 1.0;
   B(1,2,0) = 2.0;
   B(1,2,1) = 3.0;
   c(0) = 4.0;
   c(1) = 5.0;
->>>>>>> 7d0d1d0c
 
   IndexVar i, j, k;
   A(i,j) = B(i,j,k) * c(k);
-<<<<<<< HEAD
 
-  std::cout << "A(i,j) = B(i,j,k) * c(k);" << std::endl;
-
-  std::cout << "B.needsPack = " << B.needsPack() << std::endl;
-  std::cout << "c.needsPack = " << c.needsPack() << std::endl;
-
-  std::cout << "A.needsCompile = " << A.needsCompile() << std::endl;
-  std::cout << "A.needsCompute = " << A.needsCompute() << std::endl;
-
-  std::cout << "A.getDependentTensors" << std::endl;
-
-  for (auto t : A.getDependentTensors()) {
-    std::cout << t.getName() << std::endl;
-  }
-
-  std::cout << "B.getDependentTensors" << std::endl;
-
-  for (auto t : B.getDependentTensors()) {
-    std::cout << t.getName() << std::endl;
-  }
-
-  std::cout << "c.getDependentTensors" << std::endl;
-
-  for (auto t : c.getDependentTensors()) {
-    std::cout << t.getName() << std::endl;
-  }
-
-  // Modify on operand of A
-  c(0) = 1.0;
-  std::cout << "c(0) = 1.0;" << std::endl;
-
-  std::cout << "A.needsCompile = " << A.needsCompile() << std::endl;
-  std::cout << "A.needsCompute = " << A.needsCompute() << std::endl;
-
-  std::cout << "B.needsPack = " << B.needsPack() << std::endl;
-  std::cout << "c.needsPack = " << c.needsPack() << std::endl;
-
-  std::cout << "A.getDependentTensors" << std::endl;
-
-  for (auto t : A.getDependentTensors()) {
-    std::cout << t.getName() << std::endl;
-  }
-
-  std::cout << "B.getDependentTensors" << std::endl;
-
-  for (auto t : B.getDependentTensors()) {
-    std::cout << t.getName() << std::endl;
-  }
-
-  std::cout << "c.getDependentTensors" << std::endl;
-
-  for (auto t : c.getDependentTensors()) {
-    std::cout << t.getName() << std::endl;
-  }
-
-  std::cout << "print values" << std::endl;
-  for (auto val = A.beginTyped<int>(); val != A.endTyped<int>(); ++val) {
-    std::cout << val->second << std::endl;
-  }
-
-  std::cout << "A.getDependentTensors" << std::endl;
-
-  for (auto t : A.getDependentTensors()) {
-    std::cout << t.getName() << std::endl;
-  }
-
-  std::cout << "B.getDependentTensors" << std::endl;
-
-  for (auto t : B.getDependentTensors()) {
-    std::cout << t.getName() << std::endl;
-  }
-
-  std::cout << "c.getDependentTensors" << std::endl;
-
-  for (auto t : c.getDependentTensors()) {
-    std::cout << t.getName() << std::endl;
-  }
-}*/
-=======
   std::cout << A << std::endl;
-}
->>>>>>> 7d0d1d0c
+}
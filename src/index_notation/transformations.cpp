#include "taco/index_notation/transformations.h"

#include "taco/index_notation/index_notation.h"
#include "taco/index_notation/index_notation_rewriter.h"
#include "taco/index_notation/index_notation_nodes.h"
#include "taco/error/error_messages.h"
#include "taco/util/collections.h"
#include "taco/lower/iterator.h"
#include "taco/lower/merge_lattice.h"
#include "taco/lower/mode.h"
#include "taco/lower/mode_format_impl.h"

#include <iostream>
#include <algorithm>
#include <limits>
#include <set>
#include <map>
#include <vector>

using namespace std;

namespace taco {

// class Transformation
    Transformation::Transformation(Reorder reorder)
            : transformation(new Reorder(reorder)) {
    }

    Transformation::Transformation(Precompute precompute)
            : transformation(new Precompute(precompute)) {
    }

    Transformation::Transformation(ForAllReplace forallreplace)
            : transformation(new ForAllReplace(forallreplace)) {
    }

<<<<<<< HEAD
    Transformation::Transformation(Parallelize parallelize)
            : transformation(new Parallelize(parallelize)) {
    }
=======
Transformation::Transformation(SetMergeStrategy setmergestrategy)
        : transformation(new SetMergeStrategy(setmergestrategy)) {
}

Transformation::Transformation(Parallelize parallelize)
        : transformation(new Parallelize(parallelize)) {
}
>>>>>>> 44847b70

    Transformation::Transformation(AddSuchThatPredicates addsuchthatpredicates)
            : transformation(new AddSuchThatPredicates(addsuchthatpredicates)) {
    }

    IndexStmt Transformation::apply(IndexStmt stmt, string* reason) const {
        return transformation->apply(stmt, reason);
    }

    std::ostream& operator<<(std::ostream& os, const Transformation& t) {
        t.transformation->print(os);
        return os;
    }


// class Reorder
    struct Reorder::Content {
        std::vector<IndexVar> replacePattern;
        bool pattern_ordered; // In case of Reorder(i, j) need to change replacePattern ordering to actually reorder
    };

    Reorder::Reorder(IndexVar i, IndexVar j) : content(new Content) {
        content->replacePattern = {i, j};
        content->pattern_ordered = false;
    }

<<<<<<< HEAD
    Reorder::Reorder(std::vector<taco::IndexVar> replacePattern) : content(new Content) {
        content->replacePattern = replacePattern;
        content->pattern_ordered = true;
    }
=======
struct SetMergeStrategy::Content {
  IndexVar i_var;
  MergeStrategy strategy;
};

SetMergeStrategy::SetMergeStrategy(IndexVar i, MergeStrategy strategy) : content(new Content) {
  content->i_var = i;
  content->strategy = strategy;
}

IndexVar SetMergeStrategy::geti() const {
  return content->i_var;
}

MergeStrategy SetMergeStrategy::getMergeStrategy() const {
  return content->strategy;
}

IndexStmt SetMergeStrategy::apply(IndexStmt stmt, string* reason) const {
  INIT_REASON(reason);

  string r;
  if (!isConcreteNotation(stmt, &r)) {
    *reason = "The index statement is not valid concrete index notation: " + r;
    return IndexStmt();
  }

  struct SetMergeStrategyRewriter : public IndexNotationRewriter {
    using IndexNotationRewriter::visit;

    ProvenanceGraph provGraph;
    map<TensorVar,ir::Expr> tensorVars;
    set<IndexVar> definedIndexVars;

    SetMergeStrategy transformation;
    string reason;
    SetMergeStrategyRewriter(SetMergeStrategy transformation)
            : transformation(transformation) {}

    IndexStmt setmergestrategy(IndexStmt stmt) {
      provGraph = ProvenanceGraph(stmt);
      tensorVars = createIRTensorVars(stmt);
      return rewrite(stmt);
    }

    void visit(const ForallNode* node) {
      Forall foralli(node);
      IndexVar i = transformation.geti();
      
      definedIndexVars.insert(foralli.getIndexVar());

      if (foralli.getIndexVar() == i) {
        Iterators iterators(foralli, tensorVars);
        MergeLattice lattice = MergeLattice::make(foralli, iterators, provGraph, 
                                                  definedIndexVars);
        for (auto iterator : lattice.iterators()) {
          if (!iterator.isOrdered()) {
            reason = "Precondition failed: Variable " 
            + i.getName() +
            " is not ordered and cannot be galloped.";
            return;
          }
        }
        if (lattice.points().size() != 1) {
          reason = "Precondition failed: The merge lattice of variable " 
                + i.getName() +
                " has more than 1 point and cannot be merged by galloping";
          return;
        }

        MergeStrategy strategy = transformation.getMergeStrategy();
        stmt = rewrite(foralli.getStmt());
        stmt = Forall(node->indexVar, stmt, strategy, node->parallel_unit, 
                      node->output_race_strategy, node->unrollFactor);
        return;
      }
      IndexNotationRewriter::visit(node);
    }
  };
  SetMergeStrategyRewriter rewriter = SetMergeStrategyRewriter(*this);
  IndexStmt rewritten = rewriter.setmergestrategy(stmt);
  if (!rewriter.reason.empty()) {
    *reason = rewriter.reason;
    return IndexStmt();
  }
  return rewritten;
}

void SetMergeStrategy::print(std::ostream& os) const {
  os << "mergeby(" << geti() << ", " 
     << MergeStrategy_NAMES[(int)getMergeStrategy()] << ")";
}

std::ostream& operator<<(std::ostream& os, const SetMergeStrategy& setmergestrategy) {
  setmergestrategy.print(os);
  return os;
}
>>>>>>> 44847b70

    IndexVar Reorder::geti() const {
        return content->replacePattern[0];
    }

    IndexVar Reorder::getj() const {
        if (content->replacePattern.size() == 1) {
            return geti();
        }
        return content->replacePattern[1];
    }

    const std::vector<IndexVar>& Reorder::getreplacepattern() const {
        return content->replacePattern;
    }

    IndexStmt Reorder::apply(IndexStmt stmt, string* reason) const {
        INIT_REASON(reason);

        string r;
        if (!isConcreteNotation(stmt, &r)) {
            *reason = "The index statement is not valid concrete index notation: " + r;
            return IndexStmt();
        }

        // collect current ordering of IndexVars
        bool startedMatch = false;
        std::vector<IndexVar> currentOrdering;
        bool matchFailed = false;

        match(stmt,
              std::function<void(const ForallNode*)>([&](const ForallNode* op) {
                  bool matches = std::find (getreplacepattern().begin(), getreplacepattern().end(), op->indexVar) != getreplacepattern().end();
                  if (matches) {
                      currentOrdering.push_back(op->indexVar);
                      startedMatch = true;
                  }
                  else if (startedMatch && currentOrdering.size() != getreplacepattern().size()) {
                      matchFailed = true;
                  }
              })
        );

        if (!content->pattern_ordered && currentOrdering == getreplacepattern()) {
            taco_iassert(getreplacepattern().size() == 2);
            content->replacePattern = {getreplacepattern()[1], getreplacepattern()[0]};
        }

        if (matchFailed || currentOrdering.size() != getreplacepattern().size()) {
            *reason = "The foralls of reorder pattern: " + util::join(getreplacepattern()) + " were not directly nested.";
            return IndexStmt();
        }
        return ForAllReplace(currentOrdering, getreplacepattern()).apply(stmt, reason);
    }

    void Reorder::print(std::ostream& os) const {
        os << "reorder(" << util::join(getreplacepattern()) << ")";
    }

    std::ostream& operator<<(std::ostream& os, const Reorder& reorder) {
        reorder.print(os);
        return os;
    }


// class Precompute
    struct Precompute::Content {
        IndexExpr expr;
        std::vector<IndexVar> i_vars;
        std::vector<IndexVar> iw_vars;
        TensorVar workspace;
    };

    Precompute::Precompute() : content(nullptr) {
    }

    Precompute::Precompute(IndexExpr expr, IndexVar i, IndexVar iw,
                           TensorVar workspace) : content(new Content) {
        std::vector<IndexVar> i_vars{i};
        std::vector<IndexVar> iw_vars{iw};
        content->expr = expr;
        content->i_vars = i_vars;
        content->iw_vars = iw_vars;
        content->workspace = workspace;
    }

    Precompute::Precompute(IndexExpr expr, std::vector<IndexVar> i_vars,
                           std::vector<IndexVar> iw_vars,
                           TensorVar workspace) : content(new Content) {
        content->expr = expr;
        content->i_vars = i_vars;
        content->iw_vars = iw_vars;
        content->workspace = workspace;
    }

    IndexExpr Precompute::getExpr() const {
        return content->expr;
    }

    std::vector<IndexVar>& Precompute::getIVars() const {
        return content->i_vars;
    }

    std::vector<IndexVar>& Precompute::getIWVars() const {
        return content->iw_vars;
    }

    TensorVar Precompute::getWorkspace() const {
        return content->workspace;
    }

    static bool containsExpr(Assignment assignment, IndexExpr expr) {
        struct ContainsVisitor : public IndexNotationVisitor {
            using IndexNotationVisitor::visit;

            IndexExpr expr;
            bool contains = false;

            void visit(const AccessNode* node) {
                if (equals(IndexExpr(node), expr)) {
                    contains = true;
                }
            }

            void visit(const UnaryExprNode* node) {
                if (equals(IndexExpr(node), expr)) {
                    contains = true;
                }
                else {
                    IndexNotationVisitor::visit(node);
                }
            }

            void visit(const BinaryExprNode* node) {
                if (equals(IndexExpr(node), expr)) {
                    contains = true;
                }
                else {
                    IndexNotationVisitor::visit(node);
                }
            }

            void visit(const ReductionNode* node) {
                taco_ierror << "Reduction node in concrete index notation.";
            }
        };

        ContainsVisitor visitor;
        visitor.expr = expr;
        visitor.visit(assignment);
        return visitor.contains;
    }

    static Assignment getAssignmentContainingExpr(IndexStmt stmt, IndexExpr expr) {
        Assignment assignment;
        match(stmt,
              function<void(const AssignmentNode*,Matcher*)>([&assignment, &expr](
                      const AssignmentNode* node, Matcher* ctx) {
                  if (containsExpr(node, expr)) {
                      assignment = node;
                  }
              })
        );
        return assignment;
    }

    static IndexStmt eliminateRedundantReductions(IndexStmt stmt,
                                                  const std::set<TensorVar>* const candidates = nullptr) {

        struct ReduceToAssign : public IndexNotationRewriter {
            using IndexNotationRewriter::visit;

            const std::set<TensorVar>* const candidates;
            std::map<TensorVar,std::set<IndexVar>> availableVars;

            ReduceToAssign(const std::set<TensorVar>* const candidates) :
                    candidates(candidates) {}

            IndexStmt rewrite(IndexStmt stmt) {
                for (const auto& result : getResults(stmt)) {
                    availableVars[result] = {};
                }
                return IndexNotationRewriter::rewrite(stmt);
            }

            void visit(const ForallNode* op) {
                for (auto& it : availableVars) {
                    it.second.insert(op->indexVar);
                }
                IndexNotationRewriter::visit(op);
                for (auto& it : availableVars) {
                    it.second.erase(op->indexVar);
                }
            }

            void visit(const WhereNode* op) {
                const auto workspaces = getResults(op->producer);
                for (const auto& workspace : workspaces) {
                    availableVars[workspace] = {};
                }
                IndexNotationRewriter::visit(op);
                for (const auto& workspace : workspaces) {
                    availableVars.erase(workspace);
                }
            }

            void visit(const AssignmentNode* op) {
                const auto result = op->lhs.getTensorVar();
                if (op->op.defined() &&
                    util::toSet(op->lhs.getIndexVars()) == availableVars[result] &&
                    (!candidates || util::contains(*candidates, result))) {
                    stmt = Assignment(op->lhs, op->rhs);
                    return;
                }
                stmt = op;
            }
        };
        return ReduceToAssign(candidates).rewrite(stmt);
    }

    IndexStmt Precompute::apply(IndexStmt stmt, std::string* reason) const {
        INIT_REASON(reason);

        // Precondition: The expr to precompute is in `stmt`
        Assignment assignment = getAssignmentContainingExpr(stmt, getExpr());
        if (!assignment.defined()) {
            *reason = "The expression (" + util::toString(getExpr()) + ") " +
                      "is not in " + util::toString(stmt);
            return IndexStmt();
        }
        vector<IndexVar> forallIndexVars;
        match(stmt,
              function<void(const ForallNode*)>([&](const ForallNode* op) {
                  forallIndexVars.push_back(op->indexVar);
              })
        );

        ProvenanceGraph provGraph = ProvenanceGraph(stmt);



        struct PrecomputeRewriter : public IndexNotationRewriter {
            using IndexNotationRewriter::visit;
            Precompute precompute;
            ProvenanceGraph provGraph;
            vector<IndexVar> forallIndexVarList;

            Assignment getConsumerAssignment(IndexStmt stmt, TensorVar& ws) {
                Assignment a = Assignment();
                match(stmt,
                      function<void(const AssignmentNode*, Matcher*)>([&](const AssignmentNode* op, Matcher* ctx) {
                          a = Assignment(op);
                      }),
                      function<void(const WhereNode*, Matcher*)>([&](const WhereNode* op, Matcher* ctx) {
                          ctx->match(op->consumer);
                          ctx->match(op->producer);
                      }),
                      function<void(const AccessNode*, Matcher*)>([&](const AccessNode* op, Matcher* ctx) {
                          if (op->tensorVar == ws) {
                              return;
                          }
                      })
                );

                IndexSetRel rel = a.getIndexSetRel();
                switch (rel) {
                    case none: a = Assignment(a.getLhs(), a.getRhs());break; // =
                    case rcl:  a = Assignment(a.getLhs(), a.getRhs(), Add());break; // +=
                    case lcr: a = Assignment(a.getLhs(), a.getRhs());break; // =
                    case inter: a = Assignment(a.getLhs(), a.getRhs(), Add());break; // +=
                    case equal: a = Assignment(a.getLhs(), a.getRhs());break;// = OR +=
                }return a;
            }

            Assignment getProducerAssignment(TensorVar& ws,
                                             const std::vector<IndexVar>& i_vars,
                                             const std::vector<IndexVar>& iw_vars,
                                             const IndexExpr& e,
                                             map<IndexVar, IndexVar> substitutions) {

                auto a = ws(iw_vars) = replace(e, substitutions);
                IndexSetRel rel = a.getIndexSetRel();
                switch (rel) {
                    case none: a = Assignment(a.getLhs(), a.getRhs());break; // =
                    case rcl:  a = Assignment(a.getLhs(), a.getRhs(), Add());break; // +=
                    case lcr: a = Assignment(a.getLhs(), a.getRhs());break; // =
                    case inter: a = Assignment(a.getLhs(), a.getRhs(), Add());break; // +=
                    case equal: a = Assignment(a.getLhs(), a.getRhs());break;// = OR +=
                }

                return a;
            }

            IndexStmt generateForalls(IndexStmt stmt, vector<IndexVar> indexVars) {
                auto returnStmt = stmt;
                for (auto &i : indexVars) {
                    returnStmt = forall(i, returnStmt);
                }

                return returnStmt;
            }

            bool containsIndexVarScheduled(vector<IndexVar> indexVars,
                                           IndexVar indexVar) {
                bool contains = false;
                for (auto &i : indexVars) {
                    if (i == indexVar) {
                        contains = true;
                    } else if (provGraph.isFullyDerived(indexVar) && !provGraph.isFullyDerived(i)) {
                        for (auto &child : provGraph.getFullyDerivedDescendants(i)) {
                            if (child == indexVar)
                                contains = true;
                        }
                    }
                }
                return contains;
            }

            void visit(const ForallNode* node) {
                Forall foralli(node);
                std::vector<IndexVar> i_vars = precompute.getIVars();

                bool containsWhere = false;
                match(foralli,
                      function<void(const WhereNode*)>([&](const WhereNode* op) {
                          containsWhere = true;
                      })
                );

                if (!containsWhere) {
                    vector<IndexVar> forallIndexVars;
                    match(foralli,
                          function<void(const ForallNode*)>([&](const ForallNode* op) {
                              forallIndexVars.push_back(op->indexVar);
                          })
                    );

                    IndexStmt s = foralli.getStmt();
                    TensorVar ws = precompute.getWorkspace();
                    IndexExpr e = precompute.getExpr();
                    std::vector<IndexVar> iw_vars = precompute.getIWVars();

                    map<IndexVar, IndexVar> substitutions;
                    taco_iassert(i_vars.size() == iw_vars.size()) << "i_vars and iw_vars lists must be the same size";

                    for (int index = 0; index < (int)i_vars.size(); index++) {
                        substitutions[i_vars[index]] = iw_vars[index];
                    }

                    // Build consumer by replacing with temporary (in replacedStmt)
                    IndexStmt replacedStmt = replace(s, {{e, ws(i_vars) }});
                    if (replacedStmt != s) {
                        // Then modify the replacedStmt to have the correct foralls
                        // by concretizing the consumer assignment

                        auto consumerAssignment = getConsumerAssignment(replacedStmt, ws);
                        auto consumerIndexVars = consumerAssignment.getIndexVars();

                        auto producerAssignment = getProducerAssignment(ws, i_vars, iw_vars, e, substitutions);
                        auto producerIndexVars = producerAssignment.getIndexVars();

                        vector<IndexVar> producerForallIndexVars;
                        vector<IndexVar> consumerForallIndexVars;
                        vector<IndexVar> outerForallIndexVars;

                        bool stopForallDistribution = false;
                        for (auto &i : util::reverse(forallIndexVars)) {
                            if (!stopForallDistribution && containsIndexVarScheduled(i_vars, i)) {
                                producerForallIndexVars.push_back(substitutions[i]);
                                consumerForallIndexVars.push_back(i);
                            } else {
                                auto consumerContains = containsIndexVarScheduled(consumerIndexVars, i);
                                auto producerContains = containsIndexVarScheduled(producerIndexVars, i);
                                if (stopForallDistribution || (producerContains && consumerContains)) {
                                    outerForallIndexVars.push_back(i);
                                    stopForallDistribution = true;
                                } else if (!stopForallDistribution && consumerContains) {
                                    consumerForallIndexVars.push_back(i);
                                } else if (!stopForallDistribution && producerContains) {
                                    producerForallIndexVars.push_back(i);
                                }
                            }
                        }
                        IndexStmt consumer = generateForalls(consumerAssignment, consumerForallIndexVars);

                        IndexStmt producer = generateForalls(producerAssignment, producerForallIndexVars);
                        Where where(consumer, producer);

                        stmt = generateForalls(where, outerForallIndexVars);

                        return;
                    }
                }
                IndexNotationRewriter::visit(node);
            }
        };

        struct RedundentVisitor: public IndexNotationVisitor {
            using IndexNotationVisitor::visit;

            std::vector<Assignment>& to_change;
            std::vector<IndexVar> ctx_stack;
            std::vector<int> num_stack;
            int ctx_num;
            const ProvenanceGraph& provGraph;

            RedundentVisitor(std::vector<Assignment>& to_change, const ProvenanceGraph& provGraph):to_change(to_change), ctx_num(0), provGraph(provGraph){}

            void visit(const ForallNode* node) {
                Forall foralli(node);
                IndexVar var = foralli.getIndexVar();
                ctx_stack.push_back(var);
                if (! num_stack.empty()) {
                    num_stack.back()++;
                }
                if (num_stack.empty()) {
                    num_stack.push_back(1);
                }
                IndexNotationVisitor::visit(node);
            }
            void visit(const WhereNode* node) {
                num_stack.push_back(0);
                IndexNotationVisitor::visit(node->consumer);
                ctx_num = num_stack.back();
                for (int i = 0; i < ctx_num; i++){
                    ctx_stack.pop_back();
                }
                num_stack.pop_back();
                num_stack.push_back(0);
                IndexNotationVisitor::visit(node->producer);
                ctx_num = num_stack.back();
                for (int i = 0; i < ctx_num; i++){
                    ctx_stack.pop_back();
                }
                num_stack.pop_back();
            }
            void visit(const AssignmentNode* node) {
                Assignment a(node->lhs, node->rhs, node->op);
                vector<IndexVar> freeVars = a.getLhs().getIndexVars();
                set<IndexVar> seen(freeVars.begin(), freeVars.end());
                bool has_sibling = false;
                match(a.getRhs(),
                      std::function<void(const AccessNode*)>([&](const AccessNode* op) {
                          for (auto& var : op->indexVars) {
                              for (auto& svar : ctx_stack) {
                                  if ((provGraph.getUnderivedAncestors(var)[0] == provGraph.getUnderivedAncestors(svar)[0]) && svar != var) {
                                      has_sibling = true;
                                  }
                              }
                          }
                      }));
                bool is_equal = (a.getIndexSetRel() == equal);
                bool is_none = (a.getIndexSetRel() == none);
                if (is_equal && has_sibling) {
                    to_change.push_back(a);
                }
                if (is_none && has_sibling && ctx_num > 1) {
                    to_change.push_back(a);
                }
                /*
                bool has_outside = false;
                for (auto & var : seen) {
                    if (var!=ctx_stack.back()){
                        has_outside = true;
                        break;
                    }
                }
                if (is_none && has_sibling && ctx_num == 1 && has_outside) {
                    to_change.push_back(a);
                }
                 */
            }
        };

        struct RedundentRewriter: public IndexNotationRewriter {
            using IndexNotationRewriter::visit;
            std::set<Assignment> to_change;
            RedundentRewriter(std::vector<Assignment>& to_change):to_change(to_change.begin(),to_change.end()){}

            void visit(const AssignmentNode* node) {
                Assignment a(node->lhs, node->rhs, node->op);
                for (auto & v: to_change) {
                    if ((v.getLhs() == a.getLhs()) && (v.getRhs() == a.getRhs()) ) {
                        stmt = Assignment(a.getLhs(), a.getRhs(), Add());
                        return;
                    }
                }
                IndexNotationRewriter::visit(node);
            }


        };

        PrecomputeRewriter rewriter;
        rewriter.precompute = *this;
        rewriter.provGraph = provGraph;
        rewriter.forallIndexVarList = forallIndexVars;
        stmt = rewriter.rewrite(stmt);
        std::vector<Assignment> to_change;
        RedundentVisitor findVisitor(to_change, provGraph);
        stmt.accept(&findVisitor);
        RedundentRewriter ReRewriter(to_change);
        stmt = ReRewriter.rewrite(stmt);
        return stmt;
    }

    void Precompute::print(std::ostream& os) const {
        os << "precompute(" << getExpr() << ", " << getIVars() << ", "
           << getIWVars() << ", " << getWorkspace() << ")";
    }

    bool Precompute::defined() const {
        return content != nullptr;
    }

    std::ostream& operator<<(std::ostream& os, const Precompute& precompute) {
        precompute.print(os);
        return os;
    }

// class ForAllReplace
    struct ForAllReplace::Content {
        std::vector<IndexVar> pattern;
        std::vector<IndexVar> replacement;
    };

    ForAllReplace::ForAllReplace() : content(nullptr) {
    }

    ForAllReplace::ForAllReplace(std::vector<IndexVar> pattern, std::vector<IndexVar> replacement) : content(new Content) {
        taco_iassert(!pattern.empty());
        content->pattern = pattern;
        content->replacement = replacement;
    }

    std::vector<IndexVar> ForAllReplace::getPattern() const {
        return content->pattern;
    }

    std::vector<IndexVar> ForAllReplace::getReplacement() const {
        return content->replacement;
    }

    IndexStmt ForAllReplace::apply(IndexStmt stmt, string* reason) const {
        INIT_REASON(reason);

        string r;
        if (!isConcreteNotation(stmt, &r)) {
            *reason = "The index statement is not valid concrete index notation: " + r;
            return IndexStmt();
        }

        /// Since all IndexVars can only appear once, assume replacement will work and error if it doesn't
        struct ForAllReplaceRewriter : public IndexNotationRewriter {
            using IndexNotationRewriter::visit;

            ForAllReplace transformation;
            string* reason;
            int elementsMatched = 0;
            ForAllReplaceRewriter(ForAllReplace transformation, string* reason)
                    : transformation(transformation), reason(reason) {}

            IndexStmt forallreplace(IndexStmt stmt) {
                IndexStmt replaced = rewrite(stmt);

                // Precondition: Did not find pattern
                if (replaced == stmt || elementsMatched == -1) {
                    *reason = "The pattern of ForAlls: " +
                              util::join(transformation.getPattern()) +
                              " was not found while attempting to replace with: " +
                              util::join(transformation.getReplacement());
                    return IndexStmt();
                }
                return replaced;
            }

            void visit(const ForallNode* node) {
                Forall foralli(node);
                vector<IndexVar> pattern = transformation.getPattern();
                if (elementsMatched == -1) {
                    return; // pattern did not match
                }

                if(elementsMatched >= (int) pattern.size()) {
                    IndexNotationRewriter::visit(node);
                    return;
                }

                if (foralli.getIndexVar() == pattern[elementsMatched]) {
                    if (elementsMatched + 1 < (int) pattern.size() && !isa<Forall>(foralli.getStmt())) {
                        // child is not a forallnode (not directly nested)
                        elementsMatched = -1;
                        return;
                    }
                    // assume rest of pattern matches
                    vector<IndexVar> replacement = transformation.getReplacement();
                    bool firstMatch = (elementsMatched == 0);
                    elementsMatched++;
                    stmt = rewrite(foralli.getStmt());
                    if (firstMatch) {
                        // add replacement nodes and cut out this node
                        for (auto i = replacement.rbegin(); i != replacement.rend(); ++i ) {
                            stmt = forall(*i, stmt);
                        }
                    }
                    // else cut out this node
                    return;
                }
                else if (elementsMatched > 0) {
                    elementsMatched = -1; // pattern did not match
                    return;
                }
                // before pattern match
                IndexNotationRewriter::visit(node);
            }
        };
        return ForAllReplaceRewriter(*this, reason).forallreplace(stmt);
    }

    void ForAllReplace::print(std::ostream& os) const {
        os << "forallreplace(" << util::join(getPattern()) << ", " << util::join(getReplacement()) << ")";
    }

    std::ostream& operator<<(std::ostream& os, const ForAllReplace& forallreplace) {
        forallreplace.print(os);
        return os;
    }

// class AddSuchThatRels
    struct AddSuchThatPredicates::Content {
        std::vector<IndexVarRel> predicates;
    };

    AddSuchThatPredicates::AddSuchThatPredicates() : content(nullptr) {
    }

    AddSuchThatPredicates::AddSuchThatPredicates(std::vector<IndexVarRel> predicates) : content(new Content) {
        taco_iassert(!predicates.empty());
        content->predicates = predicates;
    }

    std::vector<IndexVarRel> AddSuchThatPredicates::getPredicates() const {
        return content->predicates;
    }

    IndexStmt AddSuchThatPredicates::apply(IndexStmt stmt, string* reason) const {
        INIT_REASON(reason);

        string r;
        if (!isConcreteNotation(stmt, &r)) {
            *reason = "The index statement is not valid concrete index notation: " + r;
            return IndexStmt();
        }

        if (isa<SuchThat>(stmt)) {
            SuchThat suchThat = to<SuchThat>(stmt);
            vector<IndexVarRel> predicate = suchThat.getPredicate();
            vector<IndexVarRel> predicates = getPredicates();
            predicate.insert(predicate.end(), predicates.begin(), predicates.end());
            return SuchThat(suchThat.getStmt(), predicate);
        }
        else{
            return SuchThat(stmt, content->predicates);
        }
    }

    void AddSuchThatPredicates::print(std::ostream& os) const {
        os << "addsuchthatpredicates(" << util::join(getPredicates()) << ")";
    }

    std::ostream& operator<<(std::ostream& os, const AddSuchThatPredicates& addSuchThatPredicates) {
        addSuchThatPredicates.print(os);
        return os;
    }

    struct ReplaceReductionExpr : public IndexNotationRewriter {
        const std::map<Access,Access>& substitutions;
        ReplaceReductionExpr(const std::map<Access,Access>& substitutions)
                : substitutions(substitutions) {}
        using IndexNotationRewriter::visit;
        void visit(const AssignmentNode* node) {
            if (util::contains(substitutions, node->lhs)) {
                stmt = Assignment(substitutions.at(node->lhs), rewrite(node->rhs), node->op);
            }
            else {
                IndexNotationRewriter::visit(node);
            }
        }
    };


    IndexStmt scalarPromote(IndexStmt stmt, ProvenanceGraph provGraph,
                            bool isWholeStmt, bool promoteScalar);

// class Parallelize
    struct Parallelize::Content {
        IndexVar i;
        ParallelUnit  parallel_unit;
        OutputRaceStrategy output_race_strategy;
    };


    Parallelize::Parallelize() : content(nullptr) {
    }

    Parallelize::Parallelize(IndexVar i) : Parallelize(i, ParallelUnit::DefaultUnit, OutputRaceStrategy::NoRaces) {}

    Parallelize::Parallelize(IndexVar i, ParallelUnit parallel_unit, OutputRaceStrategy output_race_strategy) : content(new Content) {
        content->i = i;
        content->parallel_unit = parallel_unit;
        content->output_race_strategy = output_race_strategy;
    }


    IndexVar Parallelize::geti() const {
        return content->i;
    }

    ParallelUnit Parallelize::getParallelUnit() const {
        return content->parallel_unit;
    }

    OutputRaceStrategy Parallelize::getOutputRaceStrategy() const {
        return content->output_race_strategy;
    }

    IndexStmt Parallelize::apply(IndexStmt stmt, std::string* reason) const {
        INIT_REASON(reason);

        struct ParallelizeRewriter : public IndexNotationRewriter {
            using IndexNotationRewriter::visit;

            Parallelize parallelize;
            ProvenanceGraph provGraph;
            map<TensorVar,ir::Expr> tensorVars;
            vector<ir::Expr> assembledByUngroupedInsert;
            set<IndexVar> definedIndexVars;
            set<IndexVar> reductionIndexVars;
            set<ParallelUnit> parentParallelUnits;
            std::string reason = "";

            IndexStmt rewriteParallel(IndexStmt stmt) {
                provGraph = ProvenanceGraph(stmt);

                const auto reductionVars = getReductionVars(stmt);

                reductionIndexVars.clear();
                for (const auto& iv : stmt.getIndexVars()) {
                    if (util::contains(reductionVars, iv)) {
                        for (const auto& rv : provGraph.getFullyDerivedDescendants(iv)) {
                            reductionIndexVars.insert(rv);
                        }
                    }
                }

                tensorVars = createIRTensorVars(stmt);

                assembledByUngroupedInsert.clear();
                for (const auto& result : getAssembledByUngroupedInsertion(stmt)) {
                    assembledByUngroupedInsert.push_back(tensorVars[result]);
                }

                return rewrite(stmt);
            }

            void visit(const ForallNode* node) {
                Forall foralli(node);
                IndexVar i = parallelize.geti();

                definedIndexVars.insert(foralli.getIndexVar());

                if (foralli.getIndexVar() == i) {
                    // Precondition 1: No parallelization of reduction variables
                    if (parallelize.getOutputRaceStrategy() == OutputRaceStrategy::NoRaces &&
                        util::contains(reductionIndexVars, i)) {
                        reason = "Precondition failed: Cannot parallelize reduction loops "
                                 "without synchronization";
                        return;
                    }

                    Iterators iterators(foralli, tensorVars);
                    MergeLattice lattice = MergeLattice::make(foralli, iterators, provGraph,
                                                              definedIndexVars);

                    // Precondition 2: No coiteration of modes (i.e., merge lattice has
                    //                 only one iterator)
                    if (lattice.iterators().size() != 1) {
                        reason = "Precondition failed: The loop must not merge tensor "
                                 "dimensions, that is, it must be a for loop;";
                        return;
                    }

                    vector<IndexVar> underivedAncestors = provGraph.getUnderivedAncestors(i);
                    IndexVar underivedAncestor = underivedAncestors.back();

                    // Get lattice that corresponds to underived ancestor. This is
                    // bottom-most loop that shares underived ancestor
                    Forall underivedForall = foralli;
                    match(foralli.getStmt(),
                          function<void(const ForallNode*)>([&](const ForallNode* node) {
                              const auto nodeUnderivedAncestors =
                                      provGraph.getUnderivedAncestors(node->indexVar);
                              definedIndexVars.insert(node->indexVar);
                              if (underivedAncestor == nodeUnderivedAncestors.back()) {
                                  underivedForall = Forall(node);
                              }
                          })
                    );
                    MergeLattice underivedLattice = MergeLattice::make(underivedForall,
                                                                       iterators, provGraph,
                                                                       definedIndexVars);

                    // Precondition 3: Every result iterator must have insert capability
                    for (Iterator iterator : underivedLattice.results()) {
                        if (util::contains(assembledByUngroupedInsert, iterator.getTensor())) {
                            for (Iterator it = iterator; !it.isRoot(); it = it.getParent()) {
                                if (it.hasInsertCoord() || !it.isYieldPosPure()) {
                                    reason = "Precondition failed: The output tensor does not "
                                             "support parallelized inserts";
                                    return;
                                }
                            }
                        } else {
                            while (true) {
                                if (!iterator.hasInsert()) {
                                    reason = "Precondition failed: The output tensor must support "
                                             "inserts";
                                    return;
                                }
                                if (iterator.isLeaf()) {
                                    break;
                                }
                                iterator = iterator.getChild();
                            }
                        }
                    }

                    if (parallelize.getOutputRaceStrategy() == OutputRaceStrategy::Temporary &&
                        util::contains(reductionIndexVars, underivedForall.getIndexVar())) {
                        // Need to precompute reduction

                        // Find all occurrences of reduction in expression
                        vector<const AssignmentNode *> precomputeAssignments;
                        match(foralli.getStmt(),
                              function<void(const AssignmentNode*)>([&](const AssignmentNode* node) {
                                  for (auto underivedVar : underivedAncestors) {
                                      vector<IndexVar> reductionVars = Assignment(node).getReductionVars();
                                      bool reducedByI =
                                              find(reductionVars.begin(), reductionVars.end(), underivedVar) != reductionVars.end();
                                      if (reducedByI) {
                                          precomputeAssignments.push_back(node);
                                          break;
                                      }
                                  }
                              })
                        );
                        taco_iassert(!precomputeAssignments.empty());

                        IndexStmt precomputed_stmt = forall(i, foralli.getStmt(), parallelize.getParallelUnit(), parallelize.getOutputRaceStrategy(), foralli.getUnrollFactor());
                        for (auto assignment : precomputeAssignments) {
                            // Construct temporary of correct type and size of outer loop
                            TensorVar w(string("w_") + ParallelUnit_NAMES[(int) parallelize.getParallelUnit()], Type(assignment->lhs.getDataType(), {Dimension(i)}), taco::dense);

                            // rewrite producer to write to temporary, mark producer as parallel
                            IndexStmt producer = ReplaceReductionExpr(map<Access, Access>({{assignment->lhs, w(i)}})).rewrite(precomputed_stmt);
                            taco_iassert(isa<Forall>(producer));
                            Forall producer_forall = to<Forall>(producer);
                            producer = forall(producer_forall.getIndexVar(), producer_forall.getStmt(), parallelize.getParallelUnit(), parallelize.getOutputRaceStrategy(), foralli.getUnrollFactor());

                            // build consumer that writes from temporary to output, mark consumer as parallel reduction
                            ParallelUnit reductionUnit = ParallelUnit::CPUThreadGroupReduction;
                            if (should_use_CUDA_codegen()) {
                                if (parentParallelUnits.count(ParallelUnit::GPUWarp)) {
                                    reductionUnit = ParallelUnit::GPUWarpReduction;
                                }
                                else {
                                    reductionUnit = ParallelUnit::GPUBlockReduction;
                                }
                            }
                            IndexStmt consumer = forall(i, Assignment(assignment->lhs, w(i), assignment->op), reductionUnit, OutputRaceStrategy::ParallelReduction);
                            precomputed_stmt = where(consumer, producer);
                        }
                        stmt = precomputed_stmt;
                        return;
                    }

                    if (parallelize.getOutputRaceStrategy() == OutputRaceStrategy::Atomics) {
                        // want to avoid extra atomics by accumulating variable and then
                        // reducing at end
                        IndexStmt body = scalarPromote(foralli.getStmt(), provGraph,
                                                       false, true);
                        stmt = forall(i, body, parallelize.getParallelUnit(),
                                      parallelize.getOutputRaceStrategy(),
                                      foralli.getUnrollFactor());
                        return;
                    }


                    stmt = forall(i, foralli.getStmt(), parallelize.getParallelUnit(), parallelize.getOutputRaceStrategy(), foralli.getUnrollFactor());
                    return;
                }

                if (foralli.getParallelUnit() != ParallelUnit::NotParallel) {
                    parentParallelUnits.insert(foralli.getParallelUnit());
                }
                IndexNotationRewriter::visit(node);
            }
        };

        ParallelizeRewriter rewriter;
        rewriter.parallelize = *this;
        IndexStmt rewritten = rewriter.rewriteParallel(stmt);
        if (!rewriter.reason.empty()) {
            *reason = rewriter.reason;
            return IndexStmt();
        }
        return rewritten;
    }


    void Parallelize::print(std::ostream& os) const {
        os << "parallelize(" << geti() << ")";
    }


    std::ostream& operator<<(std::ostream& os, const Parallelize& parallelize) {
        parallelize.print(os);
        return os;
    }


// class SetAssembleStrategy

    struct SetAssembleStrategy::Content {
        TensorVar result;
        AssembleStrategy strategy;
        bool separatelySchedulable;
    };

    SetAssembleStrategy::SetAssembleStrategy(TensorVar result,
                                             AssembleStrategy strategy,
                                             bool separatelySchedulable) :
            content(new Content) {
        content->result = result;
        content->strategy = strategy;
        content->separatelySchedulable = separatelySchedulable;
    }

    TensorVar SetAssembleStrategy::getResult() const {
        return content->result;
    }

    AssembleStrategy SetAssembleStrategy::getAssembleStrategy() const {
        return content->strategy;
    }

    bool SetAssembleStrategy::getSeparatelySchedulable() const {
        return content->separatelySchedulable;
    }

    IndexStmt SetAssembleStrategy::apply(IndexStmt stmt, string* reason) const {
        INIT_REASON(reason);

        if (getAssembleStrategy() == AssembleStrategy::Append) {
            return stmt;
        }

        bool hasSeqInsertEdge = false;
        bool hasInsertCoord = false;
        bool hasNonpureYieldPos = false;
        for (const auto& modeFormat : getResult().getFormat().getModeFormats()) {
            if (hasSeqInsertEdge) {
                if (modeFormat.hasSeqInsertEdge()) {
                    *reason = "Precondition failed: The output tensor does not support "
                              "ungrouped insertion (cannot have multiple modes requiring "
                              "non-trivial edge insertion)";
                    return IndexStmt();
                }
            } else {
                hasSeqInsertEdge = (hasSeqInsertEdge || modeFormat.hasSeqInsertEdge());
                if (modeFormat.hasSeqInsertEdge()) {
                    if (hasInsertCoord) {
                        *reason = "Precondition failed: The output tensor does not support "
                                  "ungrouped insertion (cannot have mode requiring "
                                  "non-trivial coordinate insertion above mode requiring "
                                  "non-trivial edge insertion)";
                        return IndexStmt();
                    }
                    hasSeqInsertEdge = true;
                }
                hasInsertCoord = (hasInsertCoord || modeFormat.hasInsertCoord());
            }
            if (hasNonpureYieldPos && !modeFormat.isBranchless()) {
                *reason = "Precondition failed: The output tensor does not support "
                          "ungrouped insertion (a mode that has a non-pure "
                          "implementation of yield_pos cannot be followed by a "
                          "non-branchless mode)";
                return IndexStmt();
            } else if (!modeFormat.isYieldPosPure()) {
                hasNonpureYieldPos = true;
            }
        }

        IndexStmt loweredQueries = stmt;

        // If attribute query computation should be independently schedulable, then
        // need to use fresh index variables
        if (getSeparatelySchedulable()) {
            std::map<IndexVar,IndexVar> ivReplacements;
            for (const auto& indexVar : getIndexVars(stmt)) {
                ivReplacements[indexVar] = IndexVar("q" + indexVar.getName());
            }
            loweredQueries = replace(loweredQueries, ivReplacements);
        }

        // FIXME: Unneeded if scalar promotion is made default when concretizing
        loweredQueries = scalarPromote(loweredQueries);

        // Tracks all tensors that correspond to attribute query results or that are
        // used to compute attribute queries
        std::set<TensorVar> insertedResults;

        // Lower attribute queries to canonical forms using same schedule as
        // actual computation
        Assemble::AttrQueryResults queryResults;
        struct LowerAttrQuery : public IndexNotationRewriter {
            using IndexNotationRewriter::visit;

            TensorVar result;
            Assemble::AttrQueryResults& queryResults;
            std::set<TensorVar>& insertedResults;
            std::vector<TensorVar> arguments;
            std::vector<TensorVar> temps;
            std::map<TensorVar,TensorVar> tempReplacements;
            IndexStmt epilog;
            std::string reason = "";

            LowerAttrQuery(TensorVar result, Assemble::AttrQueryResults& queryResults,
                           std::set<TensorVar>& insertedResults) :
                    result(result), queryResults(queryResults),
                    insertedResults(insertedResults) {}

            IndexStmt lower(IndexStmt stmt) {
                arguments = getArguments(stmt);
                temps = getTemporaries(stmt);
                for (const auto& tmp : temps) {
                    tempReplacements[tmp] = TensorVar("q" + tmp.getName(),
                                                      Type(Bool, tmp.getType().getShape()),
                                                      tmp.getFormat());
                }

                queryResults = Assemble::AttrQueryResults();
                epilog = IndexStmt();
                stmt = IndexNotationRewriter::rewrite(stmt);
                if (epilog.defined()) {
                    stmt = Where(epilog, stmt);
                }
                return stmt;
            }

            void visit(const ForallNode* op) {
                IndexStmt s = rewrite(op->stmt);
                if (s == op->stmt) {
                    stmt = op;
                } else if (s.defined()) {
                    stmt = Forall(op->indexVar, s, op->parallel_unit,
                                  op->output_race_strategy, op->unrollFactor);
                } else {
                    stmt = IndexStmt();
                }
            }

            void visit(const WhereNode* op) {
                IndexStmt producer = rewrite(op->producer);
                IndexStmt consumer = rewrite(op->consumer);
                if (producer == op->producer && consumer == op->consumer) {
                    stmt = op;
                } else if (consumer.defined()) {
                    stmt = producer.defined() ? Where(consumer, producer) : consumer;
                } else {
                    stmt = IndexStmt();
                }
            }

            void visit(const AssignmentNode* op) {
                IndexExpr rhs = rewrite(op->rhs);

                const auto resultAccess = op->lhs;
                const auto resultTensor = resultAccess.getTensorVar();

                if (resultTensor != result) {
                    // TODO: Should check that annihilator of original reduction op equals
                    // fill value of original result
                    Access lhs = to<Access>(rewrite(op->lhs));
                    IndexExpr reduceOp = op->op.defined() ? Add() : IndexExpr();
                    stmt = (rhs != op->rhs) ? Assignment(lhs, rhs, reduceOp) : op;
                    return;
                }
                /// GENGHAN: Why do we need defined?
                if (op->op.defined()) {
                    reason = "Precondition failed: Ungrouped insertion not support for "
                             "output tensors that are scattered into";
                    return;
                }

                queryResults[resultTensor] =
                        std::vector<std::vector<TensorVar>>(resultTensor.getOrder());

                const auto indices = resultAccess.getIndexVars();
                const auto modeFormats = resultTensor.getFormat().getModeFormats();
                const auto modeOrdering = resultTensor.getFormat().getModeOrdering();

                std::vector<IndexVar> parentCoords;
                std::vector<IndexVar> childCoords;
                for (size_t i = 0; i < indices.size(); ++i) {
                    childCoords.push_back(indices[modeOrdering[i]]);
                }

                for (size_t i = 0; i < indices.size(); ++i) {
                    const auto modeName = resultTensor.getName() + std::to_string(i + 1);

                    parentCoords.push_back(indices[modeOrdering[i]]);
                    childCoords.erase(childCoords.begin());

                    for (const auto& query:
                            modeFormats[i].getAttrQueries(parentCoords, childCoords)) {
                        const auto& groupBy = query.getGroupBy();

                        // TODO: support multiple aggregations in single query
                        taco_iassert(query.getAttrs().size() == 1);

                        std::vector<Dimension> queryDims;
                        for (const auto& coord : groupBy) {
                            const auto pos = std::find(groupBy.begin(), groupBy.end(), coord)
                                             - groupBy.begin();
                            const auto dim = resultTensor.getType().getShape().getDimension(pos);
                            queryDims.push_back(dim);
                        }

                        for (const auto& attr : query.getAttrs()) {
                            switch (attr.aggr) {
                                case AttrQuery::COUNT:
                                {
                                    std::vector<IndexVar> dedupCoords = groupBy;
                                    dedupCoords.insert(dedupCoords.end(), attr.params.begin(),
                                                       attr.params.end());
                                    std::vector<Dimension> dedupDims(dedupCoords.size());
                                    TensorVar dedupTmp(modeName + "_dedup", Type(Bool, dedupDims));
                                    stmt = Assignment(dedupTmp(dedupCoords), rhs, Add());
                                    insertedResults.insert(dedupTmp);

                                    const auto resultName = modeName + "_" + attr.label;
                                    TensorVar queryResult(resultName, Type(Int32, queryDims));
                                    epilog = Assignment(queryResult(groupBy),
                                                        Cast(dedupTmp(dedupCoords), Int()), Add());
                                    for (const auto& coord : util::reverse(dedupCoords)) {
                                        epilog = forall(coord, epilog);
                                    }
                                    insertedResults.insert(queryResult);

                                    queryResults[resultTensor][i] = {queryResult};
                                    return;
                                }
                                case AttrQuery::IDENTITY:
                                case AttrQuery::MIN:
                                case AttrQuery::MAX:
                                default:
                                    taco_not_supported_yet;
                                    break;
                            }
                        }
                    }
<<<<<<< HEAD
                }

                stmt = IndexStmt();
            }

            void visit(const AccessNode* op) {
                if (util::contains(arguments, op->tensorVar)) {
                    expr = Access(op->tensorVar, op->indexVars, op->packageModifiers(),
                                  true);
                    return;
                } else if (util::contains(temps, op->tensorVar)) {
                    expr = Access(tempReplacements[op->tensorVar], op->indexVars,
                                  op->packageModifiers());
                    return;
                }

                expr = op;
            }
=======
                  }
                })
          );
          taco_iassert(!precomputeAssignments.empty());

          IndexStmt precomputed_stmt = forall(i, foralli.getStmt(), foralli.getMergeStrategy(), parallelize.getParallelUnit(), parallelize.getOutputRaceStrategy(), foralli.getUnrollFactor());
          for (auto assignment : precomputeAssignments) {
            // Construct temporary of correct type and size of outer loop
            TensorVar w(string("w_") + ParallelUnit_NAMES[(int) parallelize.getParallelUnit()], Type(assignment->lhs.getDataType(), {Dimension(i)}), taco::dense);

            // rewrite producer to write to temporary, mark producer as parallel
            IndexStmt producer = ReplaceReductionExpr(map<Access, Access>({{assignment->lhs, w(i)}})).rewrite(precomputed_stmt);
            taco_iassert(isa<Forall>(producer));
            Forall producer_forall = to<Forall>(producer);
            producer = forall(producer_forall.getIndexVar(), producer_forall.getStmt(), foralli.getMergeStrategy(), parallelize.getParallelUnit(), parallelize.getOutputRaceStrategy(), foralli.getUnrollFactor());

            // build consumer that writes from temporary to output, mark consumer as parallel reduction
            ParallelUnit reductionUnit = ParallelUnit::CPUThreadGroupReduction;
            if (should_use_CUDA_codegen()) {
              if (parentParallelUnits.count(ParallelUnit::GPUWarp)) {
                reductionUnit = ParallelUnit::GPUWarpReduction;
              }
              else {
                reductionUnit = ParallelUnit::GPUBlockReduction;
              }
            }
            IndexStmt consumer = forall(i, Assignment(assignment->lhs, w(i), assignment->op), foralli.getMergeStrategy(), reductionUnit, OutputRaceStrategy::ParallelReduction);
            precomputed_stmt = where(consumer, producer);
          }
          stmt = precomputed_stmt;
          return;
        }

        if (parallelize.getOutputRaceStrategy() == OutputRaceStrategy::Atomics) {
          // want to avoid extra atomics by accumulating variable and then 
          // reducing at end
          IndexStmt body = scalarPromote(foralli.getStmt(), provGraph, 
                                         false, true);
          stmt = forall(i, body, foralli.getMergeStrategy(), parallelize.getParallelUnit(), 
                        parallelize.getOutputRaceStrategy(), 
                        foralli.getUnrollFactor());
          return;
        }
>>>>>>> 44847b70

            void visit(const CallNode* op) {
                std::vector<IndexExpr> args;
                bool rewritten = false;
                for(auto& arg : op->args) {
                    IndexExpr rewrittenArg = rewrite(arg);
                    args.push_back(rewrittenArg);
                    if (arg != rewrittenArg) {
                        rewritten = true;
                    }
                }

<<<<<<< HEAD
                if (rewritten) {
                    const std::map<IndexExpr, IndexExpr> subs = util::zipToMap(op->args, args);
                    IterationAlgebra newAlg = replaceAlgIndexExprs(op->iterAlg, subs);

                    struct InferSymbolic : public IterationAlgebraVisitorStrict {
                        IndexExpr ret;

                        IndexExpr infer(IterationAlgebra alg) {
                            ret = IndexExpr();
                            alg.accept(this);
                            return ret;
                        }
                        virtual void visit(const RegionNode* op) {
                            ret = op->expr();
                        }

                        virtual void visit(const ComplementNode* op) {
                            taco_not_supported_yet;
                        }

                        virtual void visit(const IntersectNode* op) {
                            IndexExpr lhs = infer(op->a);
                            IndexExpr rhs = infer(op->b);
                            ret = lhs * rhs;
                        }

                        virtual void visit(const UnionNode* op) {
                            IndexExpr lhs = infer(op->a);
                            IndexExpr rhs = infer(op->b);
                            ret = lhs + rhs;
                        }
                    };
                    expr = InferSymbolic().infer(newAlg);
                }
                else {
                    expr = op;
                }
=======
        stmt = forall(i, foralli.getStmt(), foralli.getMergeStrategy(), parallelize.getParallelUnit(), parallelize.getOutputRaceStrategy(), foralli.getUnrollFactor());
        return;
      }

      if (foralli.getParallelUnit() != ParallelUnit::NotParallel) {
        parentParallelUnits.insert(foralli.getParallelUnit());
      }
      IndexNotationRewriter::visit(node);
    }
  };

  ParallelizeRewriter rewriter;
  rewriter.parallelize = *this;
  IndexStmt rewritten = rewriter.rewriteParallel(stmt);
  if (!rewriter.reason.empty()) {
    *reason = rewriter.reason;
    return IndexStmt();
  }
  return rewritten;
}


void Parallelize::print(std::ostream& os) const {
  os << "parallelize(" << geti() << ")";
}


std::ostream& operator<<(std::ostream& os, const Parallelize& parallelize) {
  parallelize.print(os);
  return os;
}


// class SetAssembleStrategy 

struct SetAssembleStrategy::Content {
  TensorVar result;
  AssembleStrategy strategy;
  bool separatelySchedulable;
};

SetAssembleStrategy::SetAssembleStrategy(TensorVar result, 
                                         AssembleStrategy strategy,
                                         bool separatelySchedulable) : 
    content(new Content) {
  content->result = result;
  content->strategy = strategy;
  content->separatelySchedulable = separatelySchedulable;
}

TensorVar SetAssembleStrategy::getResult() const {
  return content->result;
}

AssembleStrategy SetAssembleStrategy::getAssembleStrategy() const {
  return content->strategy;
}

bool SetAssembleStrategy::getSeparatelySchedulable() const {
  return content->separatelySchedulable;
}

IndexStmt SetAssembleStrategy::apply(IndexStmt stmt, string* reason) const {
  INIT_REASON(reason);

  if (getAssembleStrategy() == AssembleStrategy::Append) {
    return stmt;
  }

  bool hasSeqInsertEdge = false;
  bool hasInsertCoord = false;
  bool hasNonpureYieldPos = false;
  for (const auto& modeFormat : getResult().getFormat().getModeFormats()) {
    if (hasSeqInsertEdge) {
      if (modeFormat.hasSeqInsertEdge()) {
        *reason = "Precondition failed: The output tensor does not support "
                  "ungrouped insertion (cannot have multiple modes requiring "
                  "non-trivial edge insertion)";
        return IndexStmt();
      }
    } else {
      hasSeqInsertEdge = (hasSeqInsertEdge || modeFormat.hasSeqInsertEdge());
      if (modeFormat.hasSeqInsertEdge()) {
        if (hasInsertCoord) {
          *reason = "Precondition failed: The output tensor does not support "
                    "ungrouped insertion (cannot have mode requiring "
                    "non-trivial coordinate insertion above mode requiring "
                    "non-trivial edge insertion)";
          return IndexStmt();
        }
        hasSeqInsertEdge = true;
      }
      hasInsertCoord = (hasInsertCoord || modeFormat.hasInsertCoord());
    }
    if (hasNonpureYieldPos && !modeFormat.isBranchless()) {
      *reason = "Precondition failed: The output tensor does not support "
                "ungrouped insertion (a mode that has a non-pure "
                "implementation of yield_pos cannot be followed by a "
                "non-branchless mode)";
      return IndexStmt();
    } else if (!modeFormat.isYieldPosPure()) {
      hasNonpureYieldPos = true;
    }
  }

  IndexStmt loweredQueries = stmt;

  // If attribute query computation should be independently schedulable, then 
  // need to use fresh index variables
  if (getSeparatelySchedulable()) {
    std::map<IndexVar,IndexVar> ivReplacements;
    for (const auto& indexVar : getIndexVars(stmt)) {
      ivReplacements[indexVar] = IndexVar("q" + indexVar.getName());
    }
    loweredQueries = replace(loweredQueries, ivReplacements);
  }

  // FIXME: Unneeded if scalar promotion is made default when concretizing
  loweredQueries = scalarPromote(loweredQueries);

  // Tracks all tensors that correspond to attribute query results or that are 
  // used to compute attribute queries
  std::set<TensorVar> insertedResults;  

  // Lower attribute queries to canonical forms using same schedule as 
  // actual computation
  Assemble::AttrQueryResults queryResults;
  struct LowerAttrQuery : public IndexNotationRewriter {
    using IndexNotationRewriter::visit;

    TensorVar result;
    Assemble::AttrQueryResults& queryResults;
    std::set<TensorVar>& insertedResults;
    std::vector<TensorVar> arguments;
    std::vector<TensorVar> temps;
    std::map<TensorVar,TensorVar> tempReplacements;
    IndexStmt epilog;
    std::string reason = "";

    LowerAttrQuery(TensorVar result, Assemble::AttrQueryResults& queryResults, 
                   std::set<TensorVar>& insertedResults) : 
        result(result), queryResults(queryResults), 
        insertedResults(insertedResults) {}

    IndexStmt lower(IndexStmt stmt) {
      arguments = getArguments(stmt);
      temps = getTemporaries(stmt);
      for (const auto& tmp : temps) {
        tempReplacements[tmp] = TensorVar("q" + tmp.getName(), 
                                          Type(Bool, tmp.getType().getShape()), 
                                          tmp.getFormat());
      }

      queryResults = Assemble::AttrQueryResults();
      epilog = IndexStmt();
      stmt = IndexNotationRewriter::rewrite(stmt);
      if (epilog.defined()) {
        stmt = Where(epilog, stmt);
      }
      return stmt;
    }

    void visit(const ForallNode* op) {
      IndexStmt s = rewrite(op->stmt);
      if (s == op->stmt) {
        stmt = op;
      } else if (s.defined()) {
        stmt = Forall(op->indexVar, s, op->merge_strategy, op->parallel_unit, 
                      op->output_race_strategy, op->unrollFactor);
      } else {
        stmt = IndexStmt();
      }
    }

    void visit(const WhereNode* op) {
      IndexStmt producer = rewrite(op->producer);
      IndexStmt consumer = rewrite(op->consumer);
      if (producer == op->producer && consumer == op->consumer) {
        stmt = op;
      } else if (consumer.defined()) {
        stmt = producer.defined() ? Where(consumer, producer) : consumer;
      } else {
        stmt = IndexStmt();
      }
    }

    void visit(const AssignmentNode* op) {
      IndexExpr rhs = rewrite(op->rhs);

      const auto resultAccess = op->lhs;
      const auto resultTensor = resultAccess.getTensorVar();
      
      if (resultTensor != result) {
        // TODO: Should check that annihilator of original reduction op equals
        // fill value of original result
        Access lhs = to<Access>(rewrite(op->lhs));
        IndexExpr reduceOp = op->op.defined() ? Add() : IndexExpr();
        stmt = (rhs != op->rhs) ? Assignment(lhs, rhs, reduceOp) : op;
        return;
      }

      if (op->op.defined()) {
        reason = "Precondition failed: Ungrouped insertion not support for "
                 "output tensors that are scattered into";
        return;
      }

      queryResults[resultTensor] =
          std::vector<std::vector<TensorVar>>(resultTensor.getOrder());

      const auto indices = resultAccess.getIndexVars();
      const auto modeFormats = resultTensor.getFormat().getModeFormats();
      const auto modeOrdering = resultTensor.getFormat().getModeOrdering();

      std::vector<IndexVar> parentCoords;
      std::vector<IndexVar> childCoords;
      for (size_t i = 0; i < indices.size(); ++i) {
        childCoords.push_back(indices[modeOrdering[i]]);
      }

      for (size_t i = 0; i < indices.size(); ++i) {
        const auto modeName = resultTensor.getName() + std::to_string(i + 1);

        parentCoords.push_back(indices[modeOrdering[i]]);
        childCoords.erase(childCoords.begin());

        for (const auto& query:
            modeFormats[i].getAttrQueries(parentCoords, childCoords)) {
          const auto& groupBy = query.getGroupBy();

          // TODO: support multiple aggregations in single query
          taco_iassert(query.getAttrs().size() == 1);

          std::vector<Dimension> queryDims;
          for (const auto& coord : groupBy) {
            const auto pos = std::find(groupBy.begin(), groupBy.end(), coord)
                           - groupBy.begin();
            const auto dim = resultTensor.getType().getShape().getDimension(pos);
            queryDims.push_back(dim);
          }

          for (const auto& attr : query.getAttrs()) {
            switch (attr.aggr) {
              case AttrQuery::COUNT:
              {
                std::vector<IndexVar> dedupCoords = groupBy;
                dedupCoords.insert(dedupCoords.end(), attr.params.begin(),
                                   attr.params.end());
                std::vector<Dimension> dedupDims(dedupCoords.size());
                TensorVar dedupTmp(modeName + "_dedup", Type(Bool, dedupDims));
                stmt = Assignment(dedupTmp(dedupCoords), rhs, Add());
                insertedResults.insert(dedupTmp);

                const auto resultName = modeName + "_" + attr.label;
                TensorVar queryResult(resultName, Type(Int32, queryDims));
                epilog = Assignment(queryResult(groupBy),
                                    Cast(dedupTmp(dedupCoords), Int()), Add());
                for (const auto& coord : util::reverse(dedupCoords)) {
                  epilog = forall(coord, epilog);
                }
                insertedResults.insert(queryResult);

                queryResults[resultTensor][i] = {queryResult};
                return;
              }
              case AttrQuery::IDENTITY:
              case AttrQuery::MIN:
              case AttrQuery::MAX:
              default:
                taco_not_supported_yet;
                break;
>>>>>>> 44847b70
            }
        };
        LowerAttrQuery queryLowerer(getResult(), queryResults, insertedResults);
        loweredQueries = queryLowerer.lower(loweredQueries);

        if (!queryLowerer.reason.empty()) {
            *reason = queryLowerer.reason;
            return IndexStmt();
        }

        // Convert redundant reductions to assignments
        loweredQueries = eliminateRedundantReductions(loweredQueries,
                                                      &insertedResults);

        // Inline definitions of temporaries into their corresponding uses, as long
        // as the temporaries are not the results of reductions
        std::set<TensorVar> inlinedResults;
        struct InlineTemporaries : public IndexNotationRewriter {
            using IndexNotationRewriter::visit;

            const std::set<TensorVar>& insertedResults;
            std::set<TensorVar>& inlinedResults;
            std::map<TensorVar,std::pair<IndexExpr,Assignment>> tmpUse;

            InlineTemporaries(const std::set<TensorVar>& insertedResults,
                              std::set<TensorVar>& inlinedResults) :
                    insertedResults(insertedResults), inlinedResults(inlinedResults) {}

            void visit(const WhereNode* op) {
                IndexStmt consumer = rewrite(op->consumer);
                IndexStmt producer = rewrite(op->producer);
                if (producer == op->producer && consumer == op->consumer) {
                    stmt = op;
                } else {
                    stmt = new WhereNode(consumer, producer);
                }
            }

            void visit(const AssignmentNode* op) {
                const auto lhsTensor = op->lhs.getTensorVar();
                if (util::contains(tmpUse, lhsTensor) && !op->op.defined()) {
                    std::map<IndexVar,IndexVar> indexMap;
                    const auto& oldIndices =
                            to<Access>(tmpUse[lhsTensor].first).getIndexVars();
                    const auto& newIndices = op->lhs.getIndexVars();
                    for (const auto& mapping : util::zip(oldIndices, newIndices)) {
                        indexMap[mapping.first] = mapping.second;
                    }

                    std::vector<IndexVar> newCoords;
                    const auto& oldCoords =
                            tmpUse[lhsTensor].second.getLhs().getIndexVars();
                    for (const auto& oldCoord : oldCoords) {
                        newCoords.push_back(indexMap.at(oldCoord));
                    }

                    IndexExpr reduceOp = tmpUse[lhsTensor].second.getOperator();
                    TensorVar queryResult =
                            tmpUse[lhsTensor].second.getLhs().getTensorVar();
                    IndexExpr rhs = op->rhs;
                    if (rhs.getDataType() != queryResult.getType().getDataType()) {
                        rhs = Cast(rhs, queryResult.getType().getDataType());
                    }
                    stmt = Assignment(queryResult(newCoords), rhs, reduceOp);
                    inlinedResults.insert(queryResult);
                    return;
                }

                const Access rhsAccess = isa<Access>(op->rhs) ? to<Access>(op->rhs)
                                                              : (isa<Cast>(op->rhs) && isa<Access>(to<Cast>(op->rhs).getA()))
                                                                ? to<Access>(to<Cast>(op->rhs).getA()) : Access();
                if (rhsAccess.defined()) {
                    const auto rhsTensor = rhsAccess.getTensorVar();
                    if (util::contains(insertedResults, rhsTensor)) {
                        tmpUse[rhsTensor] = std::make_pair(rhsAccess, Assignment(op));
                    }
                }
                stmt = op;
            }
        };
        loweredQueries = InlineTemporaries(insertedResults,
                                           inlinedResults).rewrite(loweredQueries);

        // Eliminate computation of redundant temporaries
        struct EliminateRedundantTemps : public IndexNotationRewriter {
            using IndexNotationRewriter::visit;

            const std::set<TensorVar>& inlinedResults;

            EliminateRedundantTemps(const std::set<TensorVar>& inlinedResults) :
                    inlinedResults(inlinedResults) {}

            void visit(const ForallNode* op) {
                IndexStmt s = rewrite(op->stmt);
                if (s == op->stmt) {
                    stmt = op;
                } else if (s.defined()) {
                    stmt = new ForallNode(op->indexVar, s, op->parallel_unit,
                                          op->output_race_strategy, op->unrollFactor);
                } else {
                    stmt = IndexStmt();
                }
            }

            void visit(const WhereNode* op) {
                IndexStmt consumer = rewrite(op->consumer);
                if (consumer == op->consumer) {
                    stmt = op;
                } else if (consumer.defined()) {
                    stmt = new WhereNode(consumer, op->producer);
                } else {
                    stmt = op->producer;
                }
            }

            void visit(const AssignmentNode* op) {
                const auto lhsTensor = op->lhs.getTensorVar();
                if (util::contains(inlinedResults, lhsTensor)) {
                    stmt = IndexStmt();
                } else {
                    stmt = op;
                }
            }
        };
        loweredQueries =
                EliminateRedundantTemps(inlinedResults).rewrite(loweredQueries);

        return Assemble(loweredQueries, stmt, queryResults);
    }

    void SetAssembleStrategy::print(std::ostream& os) const {
        os << "assemble(" << getResult() << ", "
           << AssembleStrategy_NAMES[(int)getAssembleStrategy()] << ")";
    }

    std::ostream& operator<<(std::ostream& os,
                             const SetAssembleStrategy& assemble) {
        assemble.print(os);
        return os;
    }


// Autoscheduling functions

    IndexStmt parallelizeOuterLoop(IndexStmt stmt) {
        // get outer ForAll
        Forall forall;
        bool matched = false;
        match(stmt,
              function<void(const ForallNode*,Matcher*)>([&forall, &matched](
                      const ForallNode* node, Matcher* ctx) {
                  if (!matched) forall = node;
                  matched = true;
              })
        );

        if (!matched) return stmt;
        string reason;

        if (should_use_CUDA_codegen()) {
            for (const auto& temp : getTemporaries(stmt)) {
                // Don't parallelize computations that use non-scalar temporaries.
                if (temp.getOrder() > 0) {
                    return stmt;
                }
            }

            IndexVar i1, i2;
            IndexStmt parallelized256 = stmt.split(forall.getIndexVar(), i1, i2, 256);
            parallelized256 = Parallelize(i1, ParallelUnit::GPUBlock, OutputRaceStrategy::NoRaces).apply(parallelized256, &reason);
            if (parallelized256 == IndexStmt()) {
                return stmt;
            }

            parallelized256 = Parallelize(i2, ParallelUnit::GPUThread, OutputRaceStrategy::NoRaces).apply(parallelized256, &reason);
            if (parallelized256 == IndexStmt()) {
                return stmt;
            }
            return parallelized256;
        }
        else {
            IndexStmt parallelized = Parallelize(forall.getIndexVar(), ParallelUnit::CPUThread, OutputRaceStrategy::NoRaces).apply(stmt, &reason);
            if (parallelized == IndexStmt()) {
                // can't parallelize
                return stmt;
            }
            return parallelized;
        }
    }

// Takes in a set of pairs of IndexVar and level for a given tensor and orders
// the IndexVars by tensor level
    static vector<pair<IndexVar, bool>>
    varOrderFromTensorLevels(set<pair<IndexVar, pair<int, bool>>> tensorLevelVars) {
        vector<pair<IndexVar, pair<int, bool>>> sortedPairs(tensorLevelVars.begin(),
                                                            tensorLevelVars.end());
        auto comparator = [](const pair<IndexVar, pair<int, bool>> &left,
                             const pair<IndexVar, pair<int, bool>> &right) {
            return left.second.first < right.second.first;
        };
        std::sort(sortedPairs.begin(), sortedPairs.end(), comparator);

        vector<pair<IndexVar, bool>> varOrder;
        std::transform(sortedPairs.begin(),
                       sortedPairs.end(),
                       std::back_inserter(varOrder),
                       [](const std::pair<IndexVar, pair<int, bool>>& p) {
                           return pair<IndexVar, bool>(p.first, p.second.second);
                       });
        return varOrder;
    }


// Takes in varOrders from many tensors and creates a map of dependencies between IndexVars
    static map<IndexVar, set<IndexVar>>
    depsFromVarOrders(map<string, vector<pair<IndexVar,bool>>> varOrders) {
        map<IndexVar, set<IndexVar>> deps;
        for (const auto& varOrderPair : varOrders) {
            const auto& varOrder = varOrderPair.second;
            for (auto firstit = varOrder.begin(); firstit != varOrder.end(); ++firstit) {
                for (auto secondit = firstit + 1; secondit != varOrder.end(); ++secondit) {
                    if (firstit->second || secondit->second) { // one of the dimensions must enforce constraints
                        if (deps.count(secondit->first)) {
                            deps[secondit->first].insert(firstit->first);
                        } else {
                            deps[secondit->first] = {firstit->first};
                        }
                    }
                }
            }
        }
        return deps;
    }


    static vector<IndexVar>
    topologicallySort(map<IndexVar,set<IndexVar>> hardDeps,
                      map<IndexVar,multiset<IndexVar>> softDeps,
                      vector<IndexVar> originalOrder) {
        vector<IndexVar> sortedVars;
        unsigned long countVars = originalOrder.size();
        while (sortedVars.size() < countVars) {
            // Scan for variable with no dependencies
            IndexVar freeVar;
            size_t freeVarPos = std::numeric_limits<size_t>::max();
            size_t minSoftDepsRemaining = std::numeric_limits<size_t>::max();
            for (size_t i = 0; i < originalOrder.size(); ++i) {
                IndexVar var = originalOrder[i];
                if (!hardDeps.count(var) || hardDeps[var].empty()) {
                    const size_t softDepsRemaining = softDeps.count(var) ?
                                                     softDeps[var].size() : 0;
                    if (softDepsRemaining < minSoftDepsRemaining) {
                        freeVar = var;
                        freeVarPos = i;
                        minSoftDepsRemaining = softDepsRemaining;
                    }
                }
            }

            // No free var found there is a cycle
            taco_iassert(freeVarPos != std::numeric_limits<size_t>::max())
                    << "Cycles in iteration graphs must be resolved, through transpose, "
                    << "before the expression is passed to the topological sorting "
                    << "routine.";

            sortedVars.push_back(freeVar);

            // remove dependencies on variable
            for (auto& varTensorDepsPair : hardDeps) {
                auto& varTensorDeps = varTensorDepsPair.second;
                if (varTensorDeps.count(freeVar)) {
                    varTensorDeps.erase(freeVar);
                }
            }
            for (auto& varTensorDepsPair : softDeps) {
                auto& varTensorDeps = varTensorDepsPair.second;
                if (varTensorDeps.count(freeVar)) {
                    varTensorDeps.erase(freeVar);
                }
            }
            originalOrder.erase(originalOrder.begin() + freeVarPos);
        }
        return sortedVars;
    }


    IndexStmt reorderLoopsTopologically(IndexStmt stmt) {
        // Collect tensorLevelVars which stores the pairs of IndexVar and tensor
        // level that each tensor is accessed at
        struct DAGBuilder : public IndexNotationVisitor {
            using IndexNotationVisitor::visit;
            // int is level, bool is if level enforces constraints (ie not dense)
            map<string, set<pair<IndexVar, pair<int, bool>>>> tensorLevelVars;
            IndexStmt innerBody;
            map <IndexVar, ParallelUnit> forallParallelUnit;
            map <IndexVar, OutputRaceStrategy> forallOutputRaceStrategy;
            vector<IndexVar> indexVarOriginalOrder;
            Iterators iterators;

            DAGBuilder(Iterators iterators) : iterators(iterators) {};

            void visit(const ForallNode* node) {
                Forall foralli(node);
                IndexVar i = foralli.getIndexVar();

                MergeLattice lattice = MergeLattice::make(foralli, iterators, ProvenanceGraph(), {}); // TODO
                indexVarOriginalOrder.push_back(i);
                forallParallelUnit[i] = foralli.getParallelUnit();
                forallOutputRaceStrategy[i] = foralli.getOutputRaceStrategy();

                // Iterator and if Iterator enforces constraints
                vector<pair<Iterator, bool>> depIterators;
                for (Iterator iterator : lattice.points()[0].iterators()) {
                    if (!iterator.isDimensionIterator()) {
                        depIterators.push_back({iterator, true});
                    }
                }

                for (Iterator iterator : lattice.points()[0].locators()) {
                    depIterators.push_back({iterator, false});
                }

                // add result iterators that append
                for (Iterator iterator : lattice.results()) {
                    depIterators.push_back({iterator, !iterator.hasInsert()});
                }

                for (const auto& iteratorPair : depIterators) {
                    int level = iteratorPair.first.getMode().getLevel();
                    string tensor = to<ir::Var>(iteratorPair.first.getTensor())->name;
                    if (tensorLevelVars.count(tensor)) {
                        tensorLevelVars[tensor].insert({{i, {level, iteratorPair.second}}});
                    }
                    else {
                        tensorLevelVars[tensor] = {{{i, {level, iteratorPair.second}}}};
                    }
                }

                if (!isa<Forall>(foralli.getStmt())) {
                    innerBody = foralli.getStmt();
                    return; // Only reorder first contiguous section of ForAlls
                }
                IndexNotationVisitor::visit(node);
            }
        };

        Iterators iterators(stmt);
        DAGBuilder dagBuilder(iterators);
        stmt.accept(&dagBuilder);

        // Construct tensor dependencies (sorted list of IndexVars) from tensorLevelVars
        map<string, vector<pair<IndexVar, bool>>> tensorVarOrders;
        for (const auto& tensorLevelVar : dagBuilder.tensorLevelVars) {
            tensorVarOrders[tensorLevelVar.first] =
                    varOrderFromTensorLevels(tensorLevelVar.second);
        }
<<<<<<< HEAD
        const auto hardDeps = depsFromVarOrders(tensorVarOrders);
=======
      }
      stmt = op;
    }
  };
  loweredQueries = InlineTemporaries(insertedResults, 
                                     inlinedResults).rewrite(loweredQueries);

  // Eliminate computation of redundant temporaries
  struct EliminateRedundantTemps : public IndexNotationRewriter {
    using IndexNotationRewriter::visit;

    const std::set<TensorVar>& inlinedResults;

    EliminateRedundantTemps(const std::set<TensorVar>& inlinedResults) :
        inlinedResults(inlinedResults) {}

    void visit(const ForallNode* op) {
      IndexStmt s = rewrite(op->stmt);
      if (s == op->stmt) {
        stmt = op;
      } else if (s.defined()) {
        stmt = new ForallNode(op->indexVar, s, op->merge_strategy, op->parallel_unit, 
                              op->output_race_strategy, op->unrollFactor);
      } else {
        stmt = IndexStmt();
      }
    }

    void visit(const WhereNode* op) {
      IndexStmt consumer = rewrite(op->consumer);
      if (consumer == op->consumer) {
        stmt = op;
      } else if (consumer.defined()) {
        stmt = new WhereNode(consumer, op->producer);
      } else {
        stmt = op->producer;
      }
    }

    void visit(const AssignmentNode* op) {
      const auto lhsTensor = op->lhs.getTensorVar();
      if (util::contains(inlinedResults, lhsTensor)) {
        stmt = IndexStmt();
      } else {
        stmt = op;
      }
    }
  };
  loweredQueries = 
      EliminateRedundantTemps(inlinedResults).rewrite(loweredQueries);

  return Assemble(loweredQueries, stmt, queryResults);
}

void SetAssembleStrategy::print(std::ostream& os) const {
  os << "assemble(" << getResult() << ", " 
     << AssembleStrategy_NAMES[(int)getAssembleStrategy()] << ")";
}

std::ostream& operator<<(std::ostream& os, 
                         const SetAssembleStrategy& assemble) {
  assemble.print(os);
  return os;
}
>>>>>>> 44847b70

        struct CollectSoftDependencies : public IndexNotationVisitor {
            using IndexNotationVisitor::visit;

            map<IndexVar, multiset<IndexVar>> softDeps;

            void visit(const AssignmentNode* op) {
                op->lhs.accept(this);
                op->rhs.accept(this);
            }

            void visit(const AccessNode* node) {
                const auto& modeOrdering = node->tensorVar.getFormat().getModeOrdering();
                for (size_t i = 1; i < (size_t)node->tensorVar.getOrder(); ++i) {
                    const auto srcVar = node->indexVars[modeOrdering[i - 1]];
                    const auto dstVar = node->indexVars[modeOrdering[i]];
                    softDeps[dstVar].insert(srcVar);
                }
            }
        };
        CollectSoftDependencies collectSoftDeps;
        stmt.accept(&collectSoftDeps);

        const auto sortedVars = topologicallySort(hardDeps, collectSoftDeps.softDeps,
                                                  dagBuilder.indexVarOriginalOrder);

        // Reorder Foralls use a rewriter in case new nodes introduced outside of Forall
        struct TopoReorderRewriter : public IndexNotationRewriter {
            using IndexNotationRewriter::visit;

            const vector<IndexVar>& sortedVars;
            IndexStmt innerBody;
            const map <IndexVar, ParallelUnit> forallParallelUnit;
            const map <IndexVar, OutputRaceStrategy> forallOutputRaceStrategy;

            TopoReorderRewriter(const vector<IndexVar>& sortedVars, IndexStmt innerBody,
                                const map <IndexVar, ParallelUnit> forallParallelUnit,
                                const map <IndexVar, OutputRaceStrategy> forallOutputRaceStrategy)
                    : sortedVars(sortedVars), innerBody(innerBody),
                      forallParallelUnit(forallParallelUnit), forallOutputRaceStrategy(forallOutputRaceStrategy)  {
            }

            void visit(const ForallNode* node) {
                Forall foralli(node);
                IndexVar i = foralli.getIndexVar();

                // first forall must be in collected variables
                taco_iassert(util::contains(sortedVars, i));
                stmt = innerBody;
                for (auto it = sortedVars.rbegin(); it != sortedVars.rend(); ++it) {
                    stmt = forall(*it, stmt, forallParallelUnit.at(*it), forallOutputRaceStrategy.at(*it), foralli.getUnrollFactor());
                }
                return;
            }

        };
        TopoReorderRewriter rewriter(sortedVars, dagBuilder.innerBody,
                                     dagBuilder.forallParallelUnit, dagBuilder.forallOutputRaceStrategy);
        return rewriter.rewrite(stmt);
    }

    IndexStmt scalarPromote(IndexStmt stmt, ProvenanceGraph provGraph,
                            bool isWholeStmt, bool promoteScalar) {
        std::map<Access,const ForallNode*> hoistLevel;
        std::map<Access,IndexExpr> reduceOp;
        struct FindHoistLevel : public IndexNotationVisitor {
            using IndexNotationVisitor::visit;

            std::map<Access,const ForallNode*>& hoistLevel;
            std::map<Access,IndexExpr>& reduceOp;
            std::map<Access,std::set<IndexVar>> hoistIndices;
            std::set<IndexVar> derivedIndices;
            std::set<IndexVar> indices;
            const ProvenanceGraph& provGraph;
            const bool isWholeStmt;
            const bool promoteScalar;

            FindHoistLevel(std::map<Access,const ForallNode*>& hoistLevel,
                           std::map<Access,IndexExpr>& reduceOp,
                           const ProvenanceGraph& provGraph,
                           bool isWholeStmt, bool promoteScalar) :
                    hoistLevel(hoistLevel), reduceOp(reduceOp), provGraph(provGraph),
                    isWholeStmt(isWholeStmt), promoteScalar(promoteScalar) {}

            void visit(const ForallNode* node) {
                Forall foralli(node);
                IndexVar i = foralli.getIndexVar();

                // Don't allow hoisting out of forall's for GPU warp and block reduction
                if (foralli.getParallelUnit() == ParallelUnit::GPUWarpReduction ||
                    foralli.getParallelUnit() == ParallelUnit::GPUBlockReduction) {
                    FindHoistLevel findHoistLevel(hoistLevel, reduceOp, provGraph, false,
                                                  promoteScalar);
                    foralli.getStmt().accept(&findHoistLevel);
                    return;
                }

                std::vector<Access> resultAccesses;
                std::tie(resultAccesses, std::ignore) = getResultAccesses(foralli);
                for (const auto& resultAccess : resultAccesses) {
                    if (!promoteScalar && resultAccess.getIndexVars().empty()) {
                        continue;
                    }

                    std::set<IndexVar> resultIndices(resultAccess.getIndexVars().begin(),
                                                     resultAccess.getIndexVars().end());
                    if (std::includes(indices.begin(), indices.end(),
                                      resultIndices.begin(), resultIndices.end()) &&
                        !util::contains(hoistLevel, resultAccess)) {
                        hoistLevel[resultAccess] = node;
                        hoistIndices[resultAccess] = indices;

                        auto resultDerivedIndices = resultIndices;
                        for (const auto& iv : resultIndices) {
                            for (const auto& div : provGraph.getFullyDerivedDescendants(iv)) {
                                resultDerivedIndices.insert(div);
                            }
                        }
                        if (!isWholeStmt || resultDerivedIndices != derivedIndices) {
                            reduceOp[resultAccess] = IndexExpr();
                        }
                    }
                }

                auto newIndices = provGraph.newlyRecoverableParents(i, derivedIndices);
                newIndices.push_back(i);
                derivedIndices.insert(newIndices.begin(), newIndices.end());

                const auto underivedIndices = getIndexVars(foralli);
                for (const auto& newIndex : newIndices) {
                    if (util::contains(underivedIndices, newIndex)) {
                        indices.insert(newIndex);
                    }
                }

                IndexNotationVisitor::visit(node);

                for (const auto& newIndex : newIndices) {
                    indices.erase(newIndex);
                    derivedIndices.erase(newIndex);
                }
            }

            void visit(const AssignmentNode* op) {
                if (util::contains(hoistLevel, op->lhs) &&
                    hoistIndices[op->lhs] == indices) {
                    hoistLevel.erase(op->lhs);
                }
                if (util::contains(reduceOp, op->lhs)) {
                    reduceOp[op->lhs] = op->op;
                }
            }
        };
        FindHoistLevel findHoistLevel(hoistLevel, reduceOp, provGraph, isWholeStmt,
                                      promoteScalar);
        stmt.accept(&findHoistLevel);

        struct HoistWrites : public IndexNotationRewriter {
            using IndexNotationRewriter::visit;

            const std::map<Access,const ForallNode*>& hoistLevel;
            const std::map<Access,IndexExpr>& reduceOp;

            HoistWrites(const std::map<Access,const ForallNode*>& hoistLevel,
                        const std::map<Access,IndexExpr>& reduceOp) :
                    hoistLevel(hoistLevel), reduceOp(reduceOp) {}

            void visit(const ForallNode* node) {
                Forall foralli(node);
                IndexVar i = foralli.getIndexVar();
                IndexStmt body = rewrite(foralli.getStmt());

                std::vector<IndexStmt> consumers;
                for (const auto& resultAccess : hoistLevel) {
                    if (resultAccess.second == node) {
                        // This assumes the index expression yields at most one result tensor;
                        // will not work correctly if there are multiple results.
                        TensorVar resultVar = resultAccess.first.getTensorVar();
                        TensorVar val("t" + i.getName() + resultVar.getName(),
                                      Type(resultVar.getType().getDataType(), {}));
                        body = ReplaceReductionExpr(
                                map<Access,Access>({{resultAccess.first, val()}})).rewrite(body);

                        IndexExpr op = util::contains(reduceOp, resultAccess.first)
                                       ? reduceOp.at(resultAccess.first) : IndexExpr();
                        IndexStmt consumer = Assignment(Access(resultAccess.first), val(), op);
                        consumers.push_back(consumer);
                    }
                }

                if (body == foralli.getStmt()) {
                    taco_iassert(consumers.empty());
                    stmt = node;
                    return;
                }

                stmt = forall(i, body, foralli.getParallelUnit(),
                              foralli.getOutputRaceStrategy(), foralli.getUnrollFactor());
                for (const auto& consumer : consumers) {
                    stmt = where(consumer, stmt);
                }
            }
        };
        HoistWrites hoistWrites(hoistLevel, reduceOp);
        return hoistWrites.rewrite(stmt);
    }

    IndexStmt scalarPromote(IndexStmt stmt) {
        return scalarPromote(stmt, ProvenanceGraph(stmt), true, false);
    }

    static bool compare(std::vector<IndexVar> vars1, std::vector<IndexVar> vars2) {
        return vars1 == vars2;
    }

// TODO Temporary function to insert workspaces into SpMM kernels
    static IndexStmt optimizeSpMM(IndexStmt stmt) {
        if (!isa<Forall>(stmt)) {
            return stmt;
        }
        Forall foralli = to<Forall>(stmt);
        IndexVar i = foralli.getIndexVar();

        if (!isa<Forall>(foralli.getStmt())) {
            return stmt;
        }
        Forall forallk = to<Forall>(foralli.getStmt());
        IndexVar k = forallk.getIndexVar();

        if (!isa<Forall>(forallk.getStmt())) {
            return stmt;
        }
        Forall forallj = to<Forall>(forallk.getStmt());
        IndexVar j = forallj.getIndexVar();

        if (!isa<Assignment>(forallj.getStmt())) {
            return stmt;
        }
        Assignment assignment = to<Assignment>(forallj.getStmt());

        if (!isa<Mul>(assignment.getRhs())) {
            return stmt;
        }
        Mul mul = to<Mul>(assignment.getRhs());

        taco_iassert(isa<Access>(assignment.getLhs()));
        if (!isa<Access>(mul.getA())) {
            return stmt;
        }
<<<<<<< HEAD
        if (!isa<Access>(mul.getB())) {
            return stmt;
=======
      }

      if (!isa<Forall>(foralli.getStmt())) {
        innerBody = foralli.getStmt();
        return; // Only reorder first contiguous section of ForAlls
      }
      IndexNotationVisitor::visit(node);
    }
  };

  Iterators iterators(stmt);
  DAGBuilder dagBuilder(iterators);
  stmt.accept(&dagBuilder);

  // Construct tensor dependencies (sorted list of IndexVars) from tensorLevelVars
  map<string, vector<pair<IndexVar, bool>>> tensorVarOrders;
  for (const auto& tensorLevelVar : dagBuilder.tensorLevelVars) {
    tensorVarOrders[tensorLevelVar.first] = 
        varOrderFromTensorLevels(tensorLevelVar.second);
  }
  const auto hardDeps = depsFromVarOrders(tensorVarOrders);

  struct CollectSoftDependencies : public IndexNotationVisitor {
    using IndexNotationVisitor::visit;

    map<IndexVar, multiset<IndexVar>> softDeps;

    void visit(const AssignmentNode* op) {
      op->lhs.accept(this);
      op->rhs.accept(this);
    }

    void visit(const AccessNode* node) {
      const auto& modeOrdering = node->tensorVar.getFormat().getModeOrdering();
      for (size_t i = 1; i < (size_t)node->tensorVar.getOrder(); ++i) {
        const auto srcVar = node->indexVars[modeOrdering[i - 1]];
        const auto dstVar = node->indexVars[modeOrdering[i]];
        softDeps[dstVar].insert(srcVar);
      }
    }
  };
  CollectSoftDependencies collectSoftDeps;
  stmt.accept(&collectSoftDeps);

  const auto sortedVars = topologicallySort(hardDeps, collectSoftDeps.softDeps, 
                                            dagBuilder.indexVarOriginalOrder);

  // Reorder Foralls use a rewriter in case new nodes introduced outside of Forall
  struct TopoReorderRewriter : public IndexNotationRewriter {
    using IndexNotationRewriter::visit;

    const vector<IndexVar>& sortedVars;
    IndexStmt innerBody;
    const map <IndexVar, ParallelUnit> forallParallelUnit;
    const map <IndexVar, OutputRaceStrategy> forallOutputRaceStrategy;

    TopoReorderRewriter(const vector<IndexVar>& sortedVars, IndexStmt innerBody,
                        const map <IndexVar, ParallelUnit> forallParallelUnit,
                        const map <IndexVar, OutputRaceStrategy> forallOutputRaceStrategy)
        : sortedVars(sortedVars), innerBody(innerBody),
        forallParallelUnit(forallParallelUnit), forallOutputRaceStrategy(forallOutputRaceStrategy)  {
    }

    void visit(const ForallNode* node) {
      Forall foralli(node);
      IndexVar i = foralli.getIndexVar();

      // first forall must be in collected variables
      taco_iassert(util::contains(sortedVars, i));
      stmt = innerBody;
      for (auto it = sortedVars.rbegin(); it != sortedVars.rend(); ++it) {
        stmt = forall(*it, stmt, foralli.getMergeStrategy(), forallParallelUnit.at(*it), forallOutputRaceStrategy.at(*it), foralli.getUnrollFactor());
      }
      return;
    }

  };
  TopoReorderRewriter rewriter(sortedVars, dagBuilder.innerBody, 
                               dagBuilder.forallParallelUnit, dagBuilder.forallOutputRaceStrategy);
  return rewriter.rewrite(stmt);
}

IndexStmt scalarPromote(IndexStmt stmt, ProvenanceGraph provGraph, 
                        bool isWholeStmt, bool promoteScalar) {
  std::map<Access,const ForallNode*> hoistLevel;
  std::map<Access,IndexExpr> reduceOp;
  struct FindHoistLevel : public IndexNotationVisitor {
    using IndexNotationVisitor::visit;

    std::map<Access,const ForallNode*>& hoistLevel;
    std::map<Access,IndexExpr>& reduceOp;
    std::map<Access,std::set<IndexVar>> hoistIndices;
    std::set<IndexVar> derivedIndices;
    std::set<IndexVar> indices;
    const ProvenanceGraph& provGraph;
    const bool isWholeStmt;
    const bool promoteScalar;
    
    FindHoistLevel(std::map<Access,const ForallNode*>& hoistLevel,
                   std::map<Access,IndexExpr>& reduceOp,
                   const ProvenanceGraph& provGraph,
                   bool isWholeStmt, bool promoteScalar) : 
        hoistLevel(hoistLevel), reduceOp(reduceOp), provGraph(provGraph),
        isWholeStmt(isWholeStmt), promoteScalar(promoteScalar) {}

    void visit(const ForallNode* node) {
      Forall foralli(node);
      IndexVar i = foralli.getIndexVar();

      // Don't allow hoisting out of forall's for GPU warp and block reduction
      if (foralli.getParallelUnit() == ParallelUnit::GPUWarpReduction || 
          foralli.getParallelUnit() == ParallelUnit::GPUBlockReduction) {
        FindHoistLevel findHoistLevel(hoistLevel, reduceOp, provGraph, false, 
                                      promoteScalar);
        foralli.getStmt().accept(&findHoistLevel);
        return;
      }

      std::vector<Access> resultAccesses;
      std::tie(resultAccesses, std::ignore) = getResultAccesses(foralli);
      for (const auto& resultAccess : resultAccesses) {
        if (!promoteScalar && resultAccess.getIndexVars().empty()) {
          continue;
>>>>>>> 44847b70
        }

        Access Aaccess = to<Access>(assignment.getLhs());
        Access Baccess = to<Access>(mul.getA());
        Access Caccess = to<Access>(mul.getB());

        if (Aaccess.getIndexVars().size() != 2 ||
            Baccess.getIndexVars().size() != 2 ||
            Caccess.getIndexVars().size() != 2) {
            return stmt;
        }

        if (!compare(Aaccess.getIndexVars(), {i,j}) ||
            !compare(Baccess.getIndexVars(), {i,k}) ||
            !compare(Caccess.getIndexVars(), {k,j})) {
            return stmt;
        }

        TensorVar A = Aaccess.getTensorVar();
        if (A.getFormat().getModeFormats()[0].getName() != "dense" ||
            A.getFormat().getModeFormats()[1].getName() != "compressed" ||
            A.getFormat().getModeOrdering()[0] != 0 ||
            A.getFormat().getModeOrdering()[1] != 1) {
            return stmt;
        }

        // I think we can to linear combination of rows as long as there are no permutations in the format and the
        // level formats are ordered. The i -> k -> j loops should iterate over the data structures without issue.
        TensorVar B = Baccess.getTensorVar();
        if (!B.getFormat().getModeFormats()[0].isOrdered() ||
            !B.getFormat().getModeFormats()[1].isOrdered() ||
            B.getFormat().getModeOrdering()[0] != 0 ||
            B.getFormat().getModeOrdering()[1] != 1) {
            return stmt;
        }

        TensorVar C = Caccess.getTensorVar();
        if (!C.getFormat().getModeFormats()[0].isOrdered() ||
            !C.getFormat().getModeFormats()[1].isOrdered() ||
            C.getFormat().getModeOrdering()[0] != 0 ||
            C.getFormat().getModeOrdering()[1] != 1) {
            return stmt;
        }

<<<<<<< HEAD
        // It's an SpMM statement so return an optimized SpMM statement
        TensorVar w("w",
                    Type(A.getType().getDataType(),
                         {A.getType().getShape().getDimension(1)}),
                    taco::dense);
        return forall(i,
                      where(forall(j,
                                   A(i,j) = w(j)),
                            forall(k,
                                   forall(j,
                                          w(j) += B(i,k) * C(k,j)))));
=======
      stmt = forall(i, body, foralli.getMergeStrategy(), foralli.getParallelUnit(),
                    foralli.getOutputRaceStrategy(), foralli.getUnrollFactor());
      for (const auto& consumer : consumers) {
        stmt = where(consumer, stmt);
      }
>>>>>>> 44847b70
    }

    IndexStmt insertTemporaries(IndexStmt stmt)
    {
        IndexStmt spmm = optimizeSpMM(stmt);
        if (spmm != stmt) {
            return spmm;
        }

        // TODO Implement general workspacing when scattering into sparse result modes

        // Result dimensions that are indexed by free variables dominated by a
        // reduction variable are scattered into.  If any of these are compressed
        // then we introduce a dense workspace to scatter into instead.  The where
        // statement must push the reduction loop into the producer side, leaving
        // only the free variable loops on the consumer side.

        //vector<IndexVar> reductionVars = getReductionVars(stmt);
        //...

        return stmt;
    }

}<|MERGE_RESOLUTION|>--- conflicted
+++ resolved
@@ -22,23 +22,18 @@
 namespace taco {
 
 // class Transformation
-    Transformation::Transformation(Reorder reorder)
-            : transformation(new Reorder(reorder)) {
-    }
-
-    Transformation::Transformation(Precompute precompute)
-            : transformation(new Precompute(precompute)) {
-    }
-
-    Transformation::Transformation(ForAllReplace forallreplace)
-            : transformation(new ForAllReplace(forallreplace)) {
-    }
-
-<<<<<<< HEAD
-    Transformation::Transformation(Parallelize parallelize)
-            : transformation(new Parallelize(parallelize)) {
-    }
-=======
+Transformation::Transformation(Reorder reorder)
+    : transformation(new Reorder(reorder)) {
+}
+
+Transformation::Transformation(Precompute precompute)
+    : transformation(new Precompute(precompute)) {
+}
+
+Transformation::Transformation(ForAllReplace forallreplace)
+        : transformation(new ForAllReplace(forallreplace)) {
+}
+
 Transformation::Transformation(SetMergeStrategy setmergestrategy)
         : transformation(new SetMergeStrategy(setmergestrategy)) {
 }
@@ -46,39 +41,100 @@
 Transformation::Transformation(Parallelize parallelize)
         : transformation(new Parallelize(parallelize)) {
 }
->>>>>>> 44847b70
-
-    Transformation::Transformation(AddSuchThatPredicates addsuchthatpredicates)
-            : transformation(new AddSuchThatPredicates(addsuchthatpredicates)) {
-    }
-
-    IndexStmt Transformation::apply(IndexStmt stmt, string* reason) const {
-        return transformation->apply(stmt, reason);
-    }
-
-    std::ostream& operator<<(std::ostream& os, const Transformation& t) {
-        t.transformation->print(os);
-        return os;
-    }
+
+Transformation::Transformation(AddSuchThatPredicates addsuchthatpredicates)
+        : transformation(new AddSuchThatPredicates(addsuchthatpredicates)) {
+}
+
+IndexStmt Transformation::apply(IndexStmt stmt, string* reason) const {
+  return transformation->apply(stmt, reason);
+}
+
+std::ostream& operator<<(std::ostream& os, const Transformation& t) {
+  t.transformation->print(os);
+  return os;
+}
 
 
 // class Reorder
-    struct Reorder::Content {
-        std::vector<IndexVar> replacePattern;
-        bool pattern_ordered; // In case of Reorder(i, j) need to change replacePattern ordering to actually reorder
-    };
-
-    Reorder::Reorder(IndexVar i, IndexVar j) : content(new Content) {
-        content->replacePattern = {i, j};
-        content->pattern_ordered = false;
-    }
-
-<<<<<<< HEAD
-    Reorder::Reorder(std::vector<taco::IndexVar> replacePattern) : content(new Content) {
-        content->replacePattern = replacePattern;
-        content->pattern_ordered = true;
-    }
-=======
+struct Reorder::Content {
+  std::vector<IndexVar> replacePattern;
+  bool pattern_ordered; // In case of Reorder(i, j) need to change replacePattern ordering to actually reorder
+};
+
+Reorder::Reorder(IndexVar i, IndexVar j) : content(new Content) {
+  content->replacePattern = {i, j};
+  content->pattern_ordered = false;
+}
+
+Reorder::Reorder(std::vector<taco::IndexVar> replacePattern) : content(new Content) {
+  content->replacePattern = replacePattern;
+  content->pattern_ordered = true;
+}
+
+IndexVar Reorder::geti() const {
+  return content->replacePattern[0];
+}
+
+IndexVar Reorder::getj() const {
+  if (content->replacePattern.size() == 1) {
+    return geti();
+  }
+  return content->replacePattern[1];
+}
+
+const std::vector<IndexVar>& Reorder::getreplacepattern() const {
+  return content->replacePattern;
+}
+
+IndexStmt Reorder::apply(IndexStmt stmt, string* reason) const {
+  INIT_REASON(reason);
+
+  string r;
+  if (!isConcreteNotation(stmt, &r)) {
+    *reason = "The index statement is not valid concrete index notation: " + r;
+    return IndexStmt();
+  }
+
+  // collect current ordering of IndexVars
+  bool startedMatch = false;
+  std::vector<IndexVar> currentOrdering;
+  bool matchFailed = false;
+
+  match(stmt,
+        std::function<void(const ForallNode*)>([&](const ForallNode* op) {
+          bool matches = std::find (getreplacepattern().begin(), getreplacepattern().end(), op->indexVar) != getreplacepattern().end();
+          if (matches) {
+            currentOrdering.push_back(op->indexVar);
+            startedMatch = true;
+          }
+          else if (startedMatch && currentOrdering.size() != getreplacepattern().size()) {
+            matchFailed = true;
+          }
+        })
+  );
+
+  if (!content->pattern_ordered && currentOrdering == getreplacepattern()) {
+    taco_iassert(getreplacepattern().size() == 2);
+    content->replacePattern = {getreplacepattern()[1], getreplacepattern()[0]};
+  }
+
+  if (matchFailed || currentOrdering.size() != getreplacepattern().size()) {
+    *reason = "The foralls of reorder pattern: " + util::join(getreplacepattern()) + " were not directly nested.";
+    return IndexStmt();
+  }
+  return ForAllReplace(currentOrdering, getreplacepattern()).apply(stmt, reason);
+}
+
+void Reorder::print(std::ostream& os) const {
+  os << "reorder(" << util::join(getreplacepattern()) << ")";
+}
+
+std::ostream& operator<<(std::ostream& os, const Reorder& reorder) {
+  reorder.print(os);
+  return os;
+}
+
 struct SetMergeStrategy::Content {
   IndexVar i_var;
   MergeStrategy strategy;
@@ -176,1199 +232,689 @@
   setmergestrategy.print(os);
   return os;
 }
->>>>>>> 44847b70
-
-    IndexVar Reorder::geti() const {
-        return content->replacePattern[0];
-    }
-
-    IndexVar Reorder::getj() const {
-        if (content->replacePattern.size() == 1) {
-            return geti();
-        }
-        return content->replacePattern[1];
-    }
-
-    const std::vector<IndexVar>& Reorder::getreplacepattern() const {
-        return content->replacePattern;
-    }
-
-    IndexStmt Reorder::apply(IndexStmt stmt, string* reason) const {
-        INIT_REASON(reason);
-
-        string r;
-        if (!isConcreteNotation(stmt, &r)) {
-            *reason = "The index statement is not valid concrete index notation: " + r;
-            return IndexStmt();
-        }
-
-        // collect current ordering of IndexVars
-        bool startedMatch = false;
-        std::vector<IndexVar> currentOrdering;
-        bool matchFailed = false;
-
-        match(stmt,
-              std::function<void(const ForallNode*)>([&](const ForallNode* op) {
-                  bool matches = std::find (getreplacepattern().begin(), getreplacepattern().end(), op->indexVar) != getreplacepattern().end();
-                  if (matches) {
-                      currentOrdering.push_back(op->indexVar);
-                      startedMatch = true;
-                  }
-                  else if (startedMatch && currentOrdering.size() != getreplacepattern().size()) {
-                      matchFailed = true;
-                  }
+
+// class Precompute
+struct Precompute::Content {
+  IndexExpr expr;
+  std::vector<IndexVar> i_vars;
+  std::vector<IndexVar> iw_vars;
+  TensorVar workspace;
+};
+
+Precompute::Precompute() : content(nullptr) {
+}
+
+Precompute::Precompute(IndexExpr expr, IndexVar i, IndexVar iw,
+                     TensorVar workspace) : content(new Content) {
+  std::vector<IndexVar> i_vars{i};
+  std::vector<IndexVar> iw_vars{iw};
+  content->expr = expr;
+  content->i_vars = i_vars;
+  content->iw_vars = iw_vars;
+  content->workspace = workspace;
+}
+
+  Precompute::Precompute(IndexExpr expr, std::vector<IndexVar> i_vars,
+                         std::vector<IndexVar> iw_vars,
+                         TensorVar workspace) : content(new Content) {
+  content->expr = expr;
+  content->i_vars = i_vars;
+  content->iw_vars = iw_vars;
+  content->workspace = workspace;
+}
+  
+IndexExpr Precompute::getExpr() const {
+  return content->expr;
+}
+
+std::vector<IndexVar>& Precompute::getIVars() const {
+  return content->i_vars;
+}
+
+std::vector<IndexVar>& Precompute::getIWVars() const {
+  return content->iw_vars;
+}
+
+TensorVar Precompute::getWorkspace() const {
+  return content->workspace;
+}
+
+static bool containsExpr(Assignment assignment, IndexExpr expr) {
+   struct ContainsVisitor : public IndexNotationVisitor {
+    using IndexNotationVisitor::visit;
+
+    IndexExpr expr;
+    bool contains = false;
+
+    void visit(const AccessNode* node) {
+      if (equals(IndexExpr(node), expr)) {
+        contains = true;
+      }
+    }
+
+    void visit(const UnaryExprNode* node) {
+      if (equals(IndexExpr(node), expr)) {
+        contains = true;
+      }
+      else {
+        IndexNotationVisitor::visit(node);
+      }
+    }
+
+    void visit(const BinaryExprNode* node) {
+      if (equals(IndexExpr(node), expr)) {
+        contains = true;
+      }
+      else {
+        IndexNotationVisitor::visit(node);
+      }
+    }
+
+    void visit(const ReductionNode* node) {
+      taco_ierror << "Reduction node in concrete index notation.";
+    }
+  };
+
+  ContainsVisitor visitor;
+  visitor.expr = expr;
+  visitor.visit(assignment);
+  return visitor.contains;
+}
+
+static Assignment getAssignmentContainingExpr(IndexStmt stmt, IndexExpr expr) {
+  Assignment assignment;
+  match(stmt,
+        function<void(const AssignmentNode*,Matcher*)>([&assignment, &expr](
+            const AssignmentNode* node, Matcher* ctx) {
+          if (containsExpr(node, expr)) {
+            assignment = node;
+          }
+        })
+  );
+  return assignment;
+}
+
+static IndexStmt eliminateRedundantReductions(IndexStmt stmt, 
+    const std::set<TensorVar>* const candidates = nullptr) {
+
+  struct ReduceToAssign : public IndexNotationRewriter {
+    using IndexNotationRewriter::visit;
+
+    const std::set<TensorVar>* const candidates;
+    std::map<TensorVar,std::set<IndexVar>> availableVars;
+
+    ReduceToAssign(const std::set<TensorVar>* const candidates) :
+        candidates(candidates) {}
+
+    IndexStmt rewrite(IndexStmt stmt) {
+      for (const auto& result : getResults(stmt)) {
+        availableVars[result] = {};
+      }
+      return IndexNotationRewriter::rewrite(stmt);
+    }
+
+    void visit(const ForallNode* op) {
+      for (auto& it : availableVars) {
+        it.second.insert(op->indexVar);
+      }
+      IndexNotationRewriter::visit(op);
+      for (auto& it : availableVars) {
+        it.second.erase(op->indexVar);
+      }
+    }
+
+    void visit(const WhereNode* op) {
+      const auto workspaces = getResults(op->producer);
+      for (const auto& workspace : workspaces) {
+        availableVars[workspace] = {};
+      }
+      IndexNotationRewriter::visit(op);
+      for (const auto& workspace : workspaces) {
+        availableVars.erase(workspace);
+      }
+    }
+    
+    void visit(const AssignmentNode* op) {
+      const auto result = op->lhs.getTensorVar();
+      if (op->op.defined() && 
+          util::toSet(op->lhs.getIndexVars()) == availableVars[result] &&
+          (!candidates || util::contains(*candidates, result))) {
+        stmt = Assignment(op->lhs, op->rhs);
+        return;
+      }
+      stmt = op;
+    }
+  };
+  return ReduceToAssign(candidates).rewrite(stmt);
+}
+
+IndexStmt Precompute::apply(IndexStmt stmt, std::string* reason) const {
+  INIT_REASON(reason);
+
+  // Precondition: The expr to precompute is not in `stmt`
+  Assignment assignment = getAssignmentContainingExpr(stmt, getExpr());
+  if (!assignment.defined()) {
+    *reason = "The expression (" + util::toString(getExpr()) + ") " +
+              "is not in " + util::toString(stmt);
+    return IndexStmt();
+  }
+
+  vector<IndexVar> forallIndexVars;
+  match(stmt,
+        function<void(const ForallNode*)>([&](const ForallNode* op) {
+          forallIndexVars.push_back(op->indexVar);
+        })
+  );
+
+  ProvenanceGraph provGraph = ProvenanceGraph(stmt);
+
+  struct PrecomputeRewriter : public IndexNotationRewriter {
+    using IndexNotationRewriter::visit;
+    Precompute precompute;
+    ProvenanceGraph provGraph;
+    vector<IndexVar> forallIndexVarList;
+
+    Assignment getConsumerAssignment(IndexStmt stmt, TensorVar& ws) {
+      Assignment a = Assignment();
+      match(stmt,
+            function<void(const AssignmentNode*, Matcher*)>([&](const AssignmentNode* op, Matcher* ctx) {
+              a = Assignment(op);
+            }),
+            function<void(const WhereNode*, Matcher*)>([&](const WhereNode* op, Matcher* ctx) {
+              ctx->match(op->consumer);
+              ctx->match(op->producer);
+            }),
+            function<void(const AccessNode*, Matcher*)>([&](const AccessNode* op, Matcher* ctx) {
+              if (op->tensorVar == ws) {
+                return;
+              }
+            })
+      );
+
+      if (!a.getReductionVars().empty()) {
+        a = Assignment(a.getLhs(), a.getRhs(), Add());
+      } else {
+        a = Assignment(a.getLhs(), a.getRhs());
+      }
+      return a;
+    }
+
+    Assignment getProducerAssignment(TensorVar& ws,
+                                     const std::vector<IndexVar>& i_vars,
+                                     const std::vector<IndexVar>& iw_vars,
+                                     const IndexExpr& e,
+                                     map<IndexVar, IndexVar> substitutions) {
+
+      auto assignment = ws(iw_vars) = replace(e, substitutions);
+      if (!assignment.getReductionVars().empty())
+        assignment = Assignment(assignment.getLhs(), assignment.getRhs(), Add());
+      return assignment;
+    }
+
+    IndexStmt generateForalls(IndexStmt stmt, vector<IndexVar> indexVars) {
+      auto returnStmt = stmt;
+      for (auto &i : indexVars) {
+        returnStmt = forall(i, returnStmt);
+      }
+      return returnStmt;
+    }
+
+    bool containsIndexVarScheduled(vector<IndexVar> indexVars,
+                                 IndexVar indexVar) {
+      bool contains = false;
+      for (auto &i : indexVars) {
+        if (i == indexVar) {
+          contains = true;
+        } else if (provGraph.isFullyDerived(indexVar) && !provGraph.isFullyDerived(i)) {
+          for (auto &child : provGraph.getFullyDerivedDescendants(i)) {
+            if (child == indexVar)
+              contains = true;
+          }
+        } else if (provGraph.isFullyDerived(indexVar) && !provGraph.isFullyDerived(i)) {
+          for (auto &child : provGraph.getFullyDerivedDescendants(indexVar)) {
+            if (child == i)
+              contains = true;
+          }
+        }
+      }
+      return contains;
+    }
+
+    void visit(const ForallNode* node) {
+      Forall foralli(node);
+      std::vector<IndexVar> i_vars = precompute.getIVars();
+
+      bool containsWhere = false;
+      match(foralli,
+            function<void(const WhereNode*)>([&](const WhereNode* op) {
+              containsWhere = true;
+            })
+      );
+
+      if (!containsWhere) {
+        vector<IndexVar> forallIndexVars;
+        match(foralli,
+              function<void(const ForallNode*)>([&](const ForallNode* op) {
+                forallIndexVars.push_back(op->indexVar);
               })
         );
 
-        if (!content->pattern_ordered && currentOrdering == getreplacepattern()) {
-            taco_iassert(getreplacepattern().size() == 2);
-            content->replacePattern = {getreplacepattern()[1], getreplacepattern()[0]};
-        }
-
-        if (matchFailed || currentOrdering.size() != getreplacepattern().size()) {
-            *reason = "The foralls of reorder pattern: " + util::join(getreplacepattern()) + " were not directly nested.";
-            return IndexStmt();
-        }
-        return ForAllReplace(currentOrdering, getreplacepattern()).apply(stmt, reason);
-    }
-
-    void Reorder::print(std::ostream& os) const {
-        os << "reorder(" << util::join(getreplacepattern()) << ")";
-    }
-
-    std::ostream& operator<<(std::ostream& os, const Reorder& reorder) {
-        reorder.print(os);
-        return os;
-    }
-
-
-// class Precompute
-    struct Precompute::Content {
-        IndexExpr expr;
-        std::vector<IndexVar> i_vars;
-        std::vector<IndexVar> iw_vars;
-        TensorVar workspace;
-    };
-
-    Precompute::Precompute() : content(nullptr) {
-    }
-
-    Precompute::Precompute(IndexExpr expr, IndexVar i, IndexVar iw,
-                           TensorVar workspace) : content(new Content) {
-        std::vector<IndexVar> i_vars{i};
-        std::vector<IndexVar> iw_vars{iw};
-        content->expr = expr;
-        content->i_vars = i_vars;
-        content->iw_vars = iw_vars;
-        content->workspace = workspace;
-    }
-
-    Precompute::Precompute(IndexExpr expr, std::vector<IndexVar> i_vars,
-                           std::vector<IndexVar> iw_vars,
-                           TensorVar workspace) : content(new Content) {
-        content->expr = expr;
-        content->i_vars = i_vars;
-        content->iw_vars = iw_vars;
-        content->workspace = workspace;
-    }
-
-    IndexExpr Precompute::getExpr() const {
-        return content->expr;
-    }
-
-    std::vector<IndexVar>& Precompute::getIVars() const {
-        return content->i_vars;
-    }
-
-    std::vector<IndexVar>& Precompute::getIWVars() const {
-        return content->iw_vars;
-    }
-
-    TensorVar Precompute::getWorkspace() const {
-        return content->workspace;
-    }
-
-    static bool containsExpr(Assignment assignment, IndexExpr expr) {
-        struct ContainsVisitor : public IndexNotationVisitor {
-            using IndexNotationVisitor::visit;
-
-            IndexExpr expr;
-            bool contains = false;
-
-            void visit(const AccessNode* node) {
-                if (equals(IndexExpr(node), expr)) {
-                    contains = true;
+        IndexStmt s = foralli.getStmt();
+        TensorVar ws = precompute.getWorkspace();
+        IndexExpr e = precompute.getExpr();
+        std::vector<IndexVar> iw_vars = precompute.getIWVars();
+
+        map<IndexVar, IndexVar> substitutions;
+        taco_iassert(i_vars.size() == iw_vars.size()) << "i_vars and iw_vars lists must be the same size";
+
+        for (int index = 0; index < (int)i_vars.size(); index++) {
+          substitutions[i_vars[index]] = iw_vars[index];
+        }
+
+        // Build consumer by replacing with temporary (in replacedStmt)
+        IndexStmt replacedStmt = replace(s, {{e, ws(i_vars) }});
+        if (replacedStmt != s) {
+          // Then modify the replacedStmt to have the correct foralls
+          // by concretizing the consumer assignment
+
+          auto consumerAssignment = getConsumerAssignment(replacedStmt, ws);
+          auto consumerIndexVars = consumerAssignment.getIndexVars();
+
+          auto producerAssignment = getProducerAssignment(ws, i_vars, iw_vars, e, substitutions);
+          auto producerIndexVars = producerAssignment.getIndexVars();
+
+          vector<IndexVar> producerForallIndexVars;
+          vector<IndexVar> consumerForallIndexVars;
+          vector<IndexVar> outerForallIndexVars;
+
+          bool stopForallDistribution = false;
+          for (auto &i : util::reverse(forallIndexVars)) {
+            if (!stopForallDistribution && containsIndexVarScheduled(i_vars, i)) {
+              producerForallIndexVars.push_back(substitutions[i]);
+              consumerForallIndexVars.push_back(i);
+            } else {
+              auto consumerContains = containsIndexVarScheduled(consumerIndexVars, i);
+              auto producerContains = containsIndexVarScheduled(producerIndexVars, i);
+              if (stopForallDistribution || (producerContains && consumerContains)) {
+                outerForallIndexVars.push_back(i);
+                stopForallDistribution = true;
+              } else if (!stopForallDistribution && consumerContains) {
+                consumerForallIndexVars.push_back(i);
+              } else if (!stopForallDistribution && producerContains) {
+                producerForallIndexVars.push_back(i);
+              }
+            }
+          }
+
+          IndexStmt consumer = generateForalls(consumerAssignment, consumerForallIndexVars);
+
+          IndexStmt producer = generateForalls(producerAssignment, producerForallIndexVars);
+          Where where(consumer, producer);
+
+          stmt = generateForalls(where, outerForallIndexVars);
+          return;
+        }
+      }
+      IndexNotationRewriter::visit(node);
+    }
+  };
+
+  PrecomputeRewriter rewriter;
+  rewriter.precompute = *this;
+  rewriter.provGraph = provGraph;
+  rewriter.forallIndexVarList = forallIndexVars;
+  stmt = rewriter.rewrite(stmt);
+
+  return stmt;
+}
+
+void Precompute::print(std::ostream& os) const {
+  os << "precompute(" << getExpr() << ", " << getIVars() << ", "
+     << getIWVars() << ", " << getWorkspace() << ")";
+}
+
+bool Precompute::defined() const {
+  return content != nullptr;
+}
+
+std::ostream& operator<<(std::ostream& os, const Precompute& precompute) {
+  precompute.print(os);
+  return os;
+}
+
+// class ForAllReplace
+struct ForAllReplace::Content {
+  std::vector<IndexVar> pattern;
+  std::vector<IndexVar> replacement;
+};
+
+ForAllReplace::ForAllReplace() : content(nullptr) {
+}
+
+ForAllReplace::ForAllReplace(std::vector<IndexVar> pattern, std::vector<IndexVar> replacement) : content(new Content) {
+  taco_iassert(!pattern.empty());
+  content->pattern = pattern;
+  content->replacement = replacement;
+}
+
+std::vector<IndexVar> ForAllReplace::getPattern() const {
+  return content->pattern;
+}
+
+std::vector<IndexVar> ForAllReplace::getReplacement() const {
+  return content->replacement;
+}
+
+IndexStmt ForAllReplace::apply(IndexStmt stmt, string* reason) const {
+  INIT_REASON(reason);
+
+  string r;
+  if (!isConcreteNotation(stmt, &r)) {
+    *reason = "The index statement is not valid concrete index notation: " + r;
+    return IndexStmt();
+  }
+
+  /// Since all IndexVars can only appear once, assume replacement will work and error if it doesn't
+  struct ForAllReplaceRewriter : public IndexNotationRewriter {
+    using IndexNotationRewriter::visit;
+
+    ForAllReplace transformation;
+    string* reason;
+    int elementsMatched = 0;
+    ForAllReplaceRewriter(ForAllReplace transformation, string* reason)
+            : transformation(transformation), reason(reason) {}
+
+    IndexStmt forallreplace(IndexStmt stmt) {
+      IndexStmt replaced = rewrite(stmt);
+
+      // Precondition: Did not find pattern
+      if (replaced == stmt || elementsMatched == -1) {
+        *reason = "The pattern of ForAlls: " +
+                  util::join(transformation.getPattern()) +
+                  " was not found while attempting to replace with: " +
+                  util::join(transformation.getReplacement());
+        return IndexStmt();
+      }
+      return replaced;
+    }
+
+    void visit(const ForallNode* node) {
+      Forall foralli(node);
+      vector<IndexVar> pattern = transformation.getPattern();
+      if (elementsMatched == -1) {
+        return; // pattern did not match
+      }
+
+      if(elementsMatched >= (int) pattern.size()) {
+        IndexNotationRewriter::visit(node);
+        return;
+      }
+
+      if (foralli.getIndexVar() == pattern[elementsMatched]) {
+        if (elementsMatched + 1 < (int) pattern.size() && !isa<Forall>(foralli.getStmt())) {
+          // child is not a forallnode (not directly nested)
+          elementsMatched = -1;
+          return;
+        }
+        // assume rest of pattern matches
+        vector<IndexVar> replacement = transformation.getReplacement();
+        bool firstMatch = (elementsMatched == 0);
+        elementsMatched++;
+        stmt = rewrite(foralli.getStmt());
+        if (firstMatch) {
+          // add replacement nodes and cut out this node
+          for (auto i = replacement.rbegin(); i != replacement.rend(); ++i ) {
+            stmt = forall(*i, stmt);
+          }
+        }
+        // else cut out this node
+        return;
+      }
+      else if (elementsMatched > 0) {
+        elementsMatched = -1; // pattern did not match
+        return;
+      }
+      // before pattern match
+      IndexNotationRewriter::visit(node);
+    }
+  };
+  return ForAllReplaceRewriter(*this, reason).forallreplace(stmt);
+}
+
+void ForAllReplace::print(std::ostream& os) const {
+  os << "forallreplace(" << util::join(getPattern()) << ", " << util::join(getReplacement()) << ")";
+}
+
+std::ostream& operator<<(std::ostream& os, const ForAllReplace& forallreplace) {
+  forallreplace.print(os);
+  return os;
+}
+
+// class AddSuchThatRels
+struct AddSuchThatPredicates::Content {
+  std::vector<IndexVarRel> predicates;
+};
+
+AddSuchThatPredicates::AddSuchThatPredicates() : content(nullptr) {
+}
+
+AddSuchThatPredicates::AddSuchThatPredicates(std::vector<IndexVarRel> predicates) : content(new Content) {
+  taco_iassert(!predicates.empty());
+  content->predicates = predicates;
+}
+
+std::vector<IndexVarRel> AddSuchThatPredicates::getPredicates() const {
+  return content->predicates;
+}
+
+IndexStmt AddSuchThatPredicates::apply(IndexStmt stmt, string* reason) const {
+  INIT_REASON(reason);
+
+  string r;
+  if (!isConcreteNotation(stmt, &r)) {
+    *reason = "The index statement is not valid concrete index notation: " + r;
+    return IndexStmt();
+  }
+
+  if (isa<SuchThat>(stmt)) {
+    SuchThat suchThat = to<SuchThat>(stmt);
+    vector<IndexVarRel> predicate = suchThat.getPredicate();
+    vector<IndexVarRel> predicates = getPredicates();
+    predicate.insert(predicate.end(), predicates.begin(), predicates.end());
+    return SuchThat(suchThat.getStmt(), predicate);
+  }
+  else{
+    return SuchThat(stmt, content->predicates);
+  }
+}
+
+void AddSuchThatPredicates::print(std::ostream& os) const {
+  os << "addsuchthatpredicates(" << util::join(getPredicates()) << ")";
+}
+
+std::ostream& operator<<(std::ostream& os, const AddSuchThatPredicates& addSuchThatPredicates) {
+  addSuchThatPredicates.print(os);
+  return os;
+}
+
+struct ReplaceReductionExpr : public IndexNotationRewriter {
+  const std::map<Access,Access>& substitutions;
+  ReplaceReductionExpr(const std::map<Access,Access>& substitutions)
+          : substitutions(substitutions) {}
+  using IndexNotationRewriter::visit;
+  void visit(const AssignmentNode* node) {
+    if (util::contains(substitutions, node->lhs)) {
+      stmt = Assignment(substitutions.at(node->lhs), rewrite(node->rhs), node->op);
+    }
+    else {
+      IndexNotationRewriter::visit(node);
+    }
+  }
+};
+
+
+IndexStmt scalarPromote(IndexStmt stmt, ProvenanceGraph provGraph, 
+                        bool isWholeStmt, bool promoteScalar);
+
+// class Parallelize
+struct Parallelize::Content {
+  IndexVar i;
+  ParallelUnit  parallel_unit;
+  OutputRaceStrategy output_race_strategy;
+};
+
+
+Parallelize::Parallelize() : content(nullptr) {
+}
+
+Parallelize::Parallelize(IndexVar i) : Parallelize(i, ParallelUnit::DefaultUnit, OutputRaceStrategy::NoRaces) {}
+
+Parallelize::Parallelize(IndexVar i, ParallelUnit parallel_unit, OutputRaceStrategy output_race_strategy) : content(new Content) {
+  content->i = i;
+  content->parallel_unit = parallel_unit;
+  content->output_race_strategy = output_race_strategy;
+}
+
+
+IndexVar Parallelize::geti() const {
+  return content->i;
+}
+
+ParallelUnit Parallelize::getParallelUnit() const {
+  return content->parallel_unit;
+}
+
+OutputRaceStrategy Parallelize::getOutputRaceStrategy() const {
+  return content->output_race_strategy;
+}
+
+IndexStmt Parallelize::apply(IndexStmt stmt, std::string* reason) const {
+  INIT_REASON(reason);
+
+  struct ParallelizeRewriter : public IndexNotationRewriter {
+    using IndexNotationRewriter::visit;
+
+    Parallelize parallelize;
+    ProvenanceGraph provGraph;
+    map<TensorVar,ir::Expr> tensorVars;
+    vector<ir::Expr> assembledByUngroupedInsert;
+    set<IndexVar> definedIndexVars;
+    set<IndexVar> reductionIndexVars;
+    set<ParallelUnit> parentParallelUnits;
+    std::string reason = "";
+
+    IndexStmt rewriteParallel(IndexStmt stmt) {
+      provGraph = ProvenanceGraph(stmt);
+
+      const auto reductionVars = getReductionVars(stmt);
+
+      reductionIndexVars.clear();
+      for (const auto& iv : stmt.getIndexVars()) {
+        if (util::contains(reductionVars, iv)) {
+          for (const auto& rv : provGraph.getFullyDerivedDescendants(iv)) {
+            reductionIndexVars.insert(rv);
+          }
+        }
+      }
+
+      tensorVars = createIRTensorVars(stmt);
+
+      assembledByUngroupedInsert.clear();
+      for (const auto& result : getAssembledByUngroupedInsertion(stmt)) {
+        assembledByUngroupedInsert.push_back(tensorVars[result]);
+      }
+
+      return rewrite(stmt);
+    }
+
+    void visit(const ForallNode* node) {
+      Forall foralli(node);
+      IndexVar i = parallelize.geti();
+
+      definedIndexVars.insert(foralli.getIndexVar());
+
+      if (foralli.getIndexVar() == i) {
+        // Precondition 1: No parallelization of reduction variables
+        if (parallelize.getOutputRaceStrategy() == OutputRaceStrategy::NoRaces &&
+            util::contains(reductionIndexVars, i)) {
+          reason = "Precondition failed: Cannot parallelize reduction loops "
+                   "without synchronization";
+          return;
+        }
+
+        Iterators iterators(foralli, tensorVars);
+        MergeLattice lattice = MergeLattice::make(foralli, iterators, provGraph, 
+                                                  definedIndexVars);
+
+        // Precondition 2: No coiteration of modes (i.e., merge lattice has 
+        //                 only one iterator)
+        if (lattice.iterators().size() != 1) {
+          reason = "Precondition failed: The loop must not merge tensor "
+                   "dimensions, that is, it must be a for loop;";
+          return;
+        }
+
+        vector<IndexVar> underivedAncestors = provGraph.getUnderivedAncestors(i);
+        IndexVar underivedAncestor = underivedAncestors.back();
+
+        // Get lattice that corresponds to underived ancestor. This is 
+        // bottom-most loop that shares underived ancestor
+        Forall underivedForall = foralli;
+        match(foralli.getStmt(),
+              function<void(const ForallNode*)>([&](const ForallNode* node) {
+                const auto nodeUnderivedAncestors = 
+                    provGraph.getUnderivedAncestors(node->indexVar);
+                definedIndexVars.insert(node->indexVar);
+                if (underivedAncestor == nodeUnderivedAncestors.back()) {
+                  underivedForall = Forall(node);
                 }
-            }
-
-            void visit(const UnaryExprNode* node) {
-                if (equals(IndexExpr(node), expr)) {
-                    contains = true;
-                }
-                else {
-                    IndexNotationVisitor::visit(node);
-                }
-            }
-
-            void visit(const BinaryExprNode* node) {
-                if (equals(IndexExpr(node), expr)) {
-                    contains = true;
-                }
-                else {
-                    IndexNotationVisitor::visit(node);
-                }
-            }
-
-            void visit(const ReductionNode* node) {
-                taco_ierror << "Reduction node in concrete index notation.";
-            }
-        };
-
-        ContainsVisitor visitor;
-        visitor.expr = expr;
-        visitor.visit(assignment);
-        return visitor.contains;
-    }
-
-    static Assignment getAssignmentContainingExpr(IndexStmt stmt, IndexExpr expr) {
-        Assignment assignment;
-        match(stmt,
-              function<void(const AssignmentNode*,Matcher*)>([&assignment, &expr](
-                      const AssignmentNode* node, Matcher* ctx) {
-                  if (containsExpr(node, expr)) {
-                      assignment = node;
-                  }
               })
         );
-        return assignment;
-    }
-
-    static IndexStmt eliminateRedundantReductions(IndexStmt stmt,
-                                                  const std::set<TensorVar>* const candidates = nullptr) {
-
-        struct ReduceToAssign : public IndexNotationRewriter {
-            using IndexNotationRewriter::visit;
-
-            const std::set<TensorVar>* const candidates;
-            std::map<TensorVar,std::set<IndexVar>> availableVars;
-
-            ReduceToAssign(const std::set<TensorVar>* const candidates) :
-                    candidates(candidates) {}
-
-            IndexStmt rewrite(IndexStmt stmt) {
-                for (const auto& result : getResults(stmt)) {
-                    availableVars[result] = {};
-                }
-                return IndexNotationRewriter::rewrite(stmt);
+        MergeLattice underivedLattice = MergeLattice::make(underivedForall, 
+                                                           iterators, provGraph, 
+                                                           definedIndexVars);
+
+        // Precondition 3: Every result iterator must have insert capability
+        for (Iterator iterator : underivedLattice.results()) {
+          if (util::contains(assembledByUngroupedInsert, iterator.getTensor())) {
+            for (Iterator it = iterator; !it.isRoot(); it = it.getParent()) {
+              if (it.hasInsertCoord() || !it.isYieldPosPure()) {
+                reason = "Precondition failed: The output tensor does not "
+                         "support parallelized inserts";
+                return;
+              }
             }
-
-            void visit(const ForallNode* op) {
-                for (auto& it : availableVars) {
-                    it.second.insert(op->indexVar);
-                }
-                IndexNotationRewriter::visit(op);
-                for (auto& it : availableVars) {
-                    it.second.erase(op->indexVar);
-                }
+          } else {
+            while (true) {
+              if (!iterator.hasInsert()) {
+                reason = "Precondition failed: The output tensor must support " 
+                         "inserts";
+                return;
+              }
+              if (iterator.isLeaf()) {
+                break;
+              }
+              iterator = iterator.getChild();
             }
-
-            void visit(const WhereNode* op) {
-                const auto workspaces = getResults(op->producer);
-                for (const auto& workspace : workspaces) {
-                    availableVars[workspace] = {};
-                }
-                IndexNotationRewriter::visit(op);
-                for (const auto& workspace : workspaces) {
-                    availableVars.erase(workspace);
-                }
-            }
-
-            void visit(const AssignmentNode* op) {
-                const auto result = op->lhs.getTensorVar();
-                if (op->op.defined() &&
-                    util::toSet(op->lhs.getIndexVars()) == availableVars[result] &&
-                    (!candidates || util::contains(*candidates, result))) {
-                    stmt = Assignment(op->lhs, op->rhs);
-                    return;
-                }
-                stmt = op;
-            }
-        };
-        return ReduceToAssign(candidates).rewrite(stmt);
-    }
-
-    IndexStmt Precompute::apply(IndexStmt stmt, std::string* reason) const {
-        INIT_REASON(reason);
-
-        // Precondition: The expr to precompute is in `stmt`
-        Assignment assignment = getAssignmentContainingExpr(stmt, getExpr());
-        if (!assignment.defined()) {
-            *reason = "The expression (" + util::toString(getExpr()) + ") " +
-                      "is not in " + util::toString(stmt);
-            return IndexStmt();
-        }
-        vector<IndexVar> forallIndexVars;
-        match(stmt,
-              function<void(const ForallNode*)>([&](const ForallNode* op) {
-                  forallIndexVars.push_back(op->indexVar);
-              })
-        );
-
-        ProvenanceGraph provGraph = ProvenanceGraph(stmt);
-
-
-
-        struct PrecomputeRewriter : public IndexNotationRewriter {
-            using IndexNotationRewriter::visit;
-            Precompute precompute;
-            ProvenanceGraph provGraph;
-            vector<IndexVar> forallIndexVarList;
-
-            Assignment getConsumerAssignment(IndexStmt stmt, TensorVar& ws) {
-                Assignment a = Assignment();
-                match(stmt,
-                      function<void(const AssignmentNode*, Matcher*)>([&](const AssignmentNode* op, Matcher* ctx) {
-                          a = Assignment(op);
-                      }),
-                      function<void(const WhereNode*, Matcher*)>([&](const WhereNode* op, Matcher* ctx) {
-                          ctx->match(op->consumer);
-                          ctx->match(op->producer);
-                      }),
-                      function<void(const AccessNode*, Matcher*)>([&](const AccessNode* op, Matcher* ctx) {
-                          if (op->tensorVar == ws) {
-                              return;
-                          }
-                      })
-                );
-
-                IndexSetRel rel = a.getIndexSetRel();
-                switch (rel) {
-                    case none: a = Assignment(a.getLhs(), a.getRhs());break; // =
-                    case rcl:  a = Assignment(a.getLhs(), a.getRhs(), Add());break; // +=
-                    case lcr: a = Assignment(a.getLhs(), a.getRhs());break; // =
-                    case inter: a = Assignment(a.getLhs(), a.getRhs(), Add());break; // +=
-                    case equal: a = Assignment(a.getLhs(), a.getRhs());break;// = OR +=
-                }return a;
-            }
-
-            Assignment getProducerAssignment(TensorVar& ws,
-                                             const std::vector<IndexVar>& i_vars,
-                                             const std::vector<IndexVar>& iw_vars,
-                                             const IndexExpr& e,
-                                             map<IndexVar, IndexVar> substitutions) {
-
-                auto a = ws(iw_vars) = replace(e, substitutions);
-                IndexSetRel rel = a.getIndexSetRel();
-                switch (rel) {
-                    case none: a = Assignment(a.getLhs(), a.getRhs());break; // =
-                    case rcl:  a = Assignment(a.getLhs(), a.getRhs(), Add());break; // +=
-                    case lcr: a = Assignment(a.getLhs(), a.getRhs());break; // =
-                    case inter: a = Assignment(a.getLhs(), a.getRhs(), Add());break; // +=
-                    case equal: a = Assignment(a.getLhs(), a.getRhs());break;// = OR +=
-                }
-
-                return a;
-            }
-
-            IndexStmt generateForalls(IndexStmt stmt, vector<IndexVar> indexVars) {
-                auto returnStmt = stmt;
-                for (auto &i : indexVars) {
-                    returnStmt = forall(i, returnStmt);
-                }
-
-                return returnStmt;
-            }
-
-            bool containsIndexVarScheduled(vector<IndexVar> indexVars,
-                                           IndexVar indexVar) {
-                bool contains = false;
-                for (auto &i : indexVars) {
-                    if (i == indexVar) {
-                        contains = true;
-                    } else if (provGraph.isFullyDerived(indexVar) && !provGraph.isFullyDerived(i)) {
-                        for (auto &child : provGraph.getFullyDerivedDescendants(i)) {
-                            if (child == indexVar)
-                                contains = true;
-                        }
+          }
+        }
+
+        if (parallelize.getOutputRaceStrategy() == OutputRaceStrategy::Temporary &&
+            util::contains(reductionIndexVars, underivedForall.getIndexVar())) {
+          // Need to precompute reduction
+
+          // Find all occurrences of reduction in expression
+          vector<const AssignmentNode *> precomputeAssignments;
+          match(foralli.getStmt(),
+                function<void(const AssignmentNode*)>([&](const AssignmentNode* node) {
+                  for (auto underivedVar : underivedAncestors) {
+                    vector<IndexVar> reductionVars = Assignment(node).getReductionVars();
+                    bool reducedByI =
+                            find(reductionVars.begin(), reductionVars.end(), underivedVar) != reductionVars.end();
+                    if (reducedByI) {
+                      precomputeAssignments.push_back(node);
+                      break;
                     }
-                }
-                return contains;
-            }
-
-            void visit(const ForallNode* node) {
-                Forall foralli(node);
-                std::vector<IndexVar> i_vars = precompute.getIVars();
-
-                bool containsWhere = false;
-                match(foralli,
-                      function<void(const WhereNode*)>([&](const WhereNode* op) {
-                          containsWhere = true;
-                      })
-                );
-
-                if (!containsWhere) {
-                    vector<IndexVar> forallIndexVars;
-                    match(foralli,
-                          function<void(const ForallNode*)>([&](const ForallNode* op) {
-                              forallIndexVars.push_back(op->indexVar);
-                          })
-                    );
-
-                    IndexStmt s = foralli.getStmt();
-                    TensorVar ws = precompute.getWorkspace();
-                    IndexExpr e = precompute.getExpr();
-                    std::vector<IndexVar> iw_vars = precompute.getIWVars();
-
-                    map<IndexVar, IndexVar> substitutions;
-                    taco_iassert(i_vars.size() == iw_vars.size()) << "i_vars and iw_vars lists must be the same size";
-
-                    for (int index = 0; index < (int)i_vars.size(); index++) {
-                        substitutions[i_vars[index]] = iw_vars[index];
-                    }
-
-                    // Build consumer by replacing with temporary (in replacedStmt)
-                    IndexStmt replacedStmt = replace(s, {{e, ws(i_vars) }});
-                    if (replacedStmt != s) {
-                        // Then modify the replacedStmt to have the correct foralls
-                        // by concretizing the consumer assignment
-
-                        auto consumerAssignment = getConsumerAssignment(replacedStmt, ws);
-                        auto consumerIndexVars = consumerAssignment.getIndexVars();
-
-                        auto producerAssignment = getProducerAssignment(ws, i_vars, iw_vars, e, substitutions);
-                        auto producerIndexVars = producerAssignment.getIndexVars();
-
-                        vector<IndexVar> producerForallIndexVars;
-                        vector<IndexVar> consumerForallIndexVars;
-                        vector<IndexVar> outerForallIndexVars;
-
-                        bool stopForallDistribution = false;
-                        for (auto &i : util::reverse(forallIndexVars)) {
-                            if (!stopForallDistribution && containsIndexVarScheduled(i_vars, i)) {
-                                producerForallIndexVars.push_back(substitutions[i]);
-                                consumerForallIndexVars.push_back(i);
-                            } else {
-                                auto consumerContains = containsIndexVarScheduled(consumerIndexVars, i);
-                                auto producerContains = containsIndexVarScheduled(producerIndexVars, i);
-                                if (stopForallDistribution || (producerContains && consumerContains)) {
-                                    outerForallIndexVars.push_back(i);
-                                    stopForallDistribution = true;
-                                } else if (!stopForallDistribution && consumerContains) {
-                                    consumerForallIndexVars.push_back(i);
-                                } else if (!stopForallDistribution && producerContains) {
-                                    producerForallIndexVars.push_back(i);
-                                }
-                            }
-                        }
-                        IndexStmt consumer = generateForalls(consumerAssignment, consumerForallIndexVars);
-
-                        IndexStmt producer = generateForalls(producerAssignment, producerForallIndexVars);
-                        Where where(consumer, producer);
-
-                        stmt = generateForalls(where, outerForallIndexVars);
-
-                        return;
-                    }
-                }
-                IndexNotationRewriter::visit(node);
-            }
-        };
-
-        struct RedundentVisitor: public IndexNotationVisitor {
-            using IndexNotationVisitor::visit;
-
-            std::vector<Assignment>& to_change;
-            std::vector<IndexVar> ctx_stack;
-            std::vector<int> num_stack;
-            int ctx_num;
-            const ProvenanceGraph& provGraph;
-
-            RedundentVisitor(std::vector<Assignment>& to_change, const ProvenanceGraph& provGraph):to_change(to_change), ctx_num(0), provGraph(provGraph){}
-
-            void visit(const ForallNode* node) {
-                Forall foralli(node);
-                IndexVar var = foralli.getIndexVar();
-                ctx_stack.push_back(var);
-                if (! num_stack.empty()) {
-                    num_stack.back()++;
-                }
-                if (num_stack.empty()) {
-                    num_stack.push_back(1);
-                }
-                IndexNotationVisitor::visit(node);
-            }
-            void visit(const WhereNode* node) {
-                num_stack.push_back(0);
-                IndexNotationVisitor::visit(node->consumer);
-                ctx_num = num_stack.back();
-                for (int i = 0; i < ctx_num; i++){
-                    ctx_stack.pop_back();
-                }
-                num_stack.pop_back();
-                num_stack.push_back(0);
-                IndexNotationVisitor::visit(node->producer);
-                ctx_num = num_stack.back();
-                for (int i = 0; i < ctx_num; i++){
-                    ctx_stack.pop_back();
-                }
-                num_stack.pop_back();
-            }
-            void visit(const AssignmentNode* node) {
-                Assignment a(node->lhs, node->rhs, node->op);
-                vector<IndexVar> freeVars = a.getLhs().getIndexVars();
-                set<IndexVar> seen(freeVars.begin(), freeVars.end());
-                bool has_sibling = false;
-                match(a.getRhs(),
-                      std::function<void(const AccessNode*)>([&](const AccessNode* op) {
-                          for (auto& var : op->indexVars) {
-                              for (auto& svar : ctx_stack) {
-                                  if ((provGraph.getUnderivedAncestors(var)[0] == provGraph.getUnderivedAncestors(svar)[0]) && svar != var) {
-                                      has_sibling = true;
-                                  }
-                              }
-                          }
-                      }));
-                bool is_equal = (a.getIndexSetRel() == equal);
-                bool is_none = (a.getIndexSetRel() == none);
-                if (is_equal && has_sibling) {
-                    to_change.push_back(a);
-                }
-                if (is_none && has_sibling && ctx_num > 1) {
-                    to_change.push_back(a);
-                }
-                /*
-                bool has_outside = false;
-                for (auto & var : seen) {
-                    if (var!=ctx_stack.back()){
-                        has_outside = true;
-                        break;
-                    }
-                }
-                if (is_none && has_sibling && ctx_num == 1 && has_outside) {
-                    to_change.push_back(a);
-                }
-                 */
-            }
-        };
-
-        struct RedundentRewriter: public IndexNotationRewriter {
-            using IndexNotationRewriter::visit;
-            std::set<Assignment> to_change;
-            RedundentRewriter(std::vector<Assignment>& to_change):to_change(to_change.begin(),to_change.end()){}
-
-            void visit(const AssignmentNode* node) {
-                Assignment a(node->lhs, node->rhs, node->op);
-                for (auto & v: to_change) {
-                    if ((v.getLhs() == a.getLhs()) && (v.getRhs() == a.getRhs()) ) {
-                        stmt = Assignment(a.getLhs(), a.getRhs(), Add());
-                        return;
-                    }
-                }
-                IndexNotationRewriter::visit(node);
-            }
-
-
-        };
-
-        PrecomputeRewriter rewriter;
-        rewriter.precompute = *this;
-        rewriter.provGraph = provGraph;
-        rewriter.forallIndexVarList = forallIndexVars;
-        stmt = rewriter.rewrite(stmt);
-        std::vector<Assignment> to_change;
-        RedundentVisitor findVisitor(to_change, provGraph);
-        stmt.accept(&findVisitor);
-        RedundentRewriter ReRewriter(to_change);
-        stmt = ReRewriter.rewrite(stmt);
-        return stmt;
-    }
-
-    void Precompute::print(std::ostream& os) const {
-        os << "precompute(" << getExpr() << ", " << getIVars() << ", "
-           << getIWVars() << ", " << getWorkspace() << ")";
-    }
-
-    bool Precompute::defined() const {
-        return content != nullptr;
-    }
-
-    std::ostream& operator<<(std::ostream& os, const Precompute& precompute) {
-        precompute.print(os);
-        return os;
-    }
-
-// class ForAllReplace
-    struct ForAllReplace::Content {
-        std::vector<IndexVar> pattern;
-        std::vector<IndexVar> replacement;
-    };
-
-    ForAllReplace::ForAllReplace() : content(nullptr) {
-    }
-
-    ForAllReplace::ForAllReplace(std::vector<IndexVar> pattern, std::vector<IndexVar> replacement) : content(new Content) {
-        taco_iassert(!pattern.empty());
-        content->pattern = pattern;
-        content->replacement = replacement;
-    }
-
-    std::vector<IndexVar> ForAllReplace::getPattern() const {
-        return content->pattern;
-    }
-
-    std::vector<IndexVar> ForAllReplace::getReplacement() const {
-        return content->replacement;
-    }
-
-    IndexStmt ForAllReplace::apply(IndexStmt stmt, string* reason) const {
-        INIT_REASON(reason);
-
-        string r;
-        if (!isConcreteNotation(stmt, &r)) {
-            *reason = "The index statement is not valid concrete index notation: " + r;
-            return IndexStmt();
-        }
-
-        /// Since all IndexVars can only appear once, assume replacement will work and error if it doesn't
-        struct ForAllReplaceRewriter : public IndexNotationRewriter {
-            using IndexNotationRewriter::visit;
-
-            ForAllReplace transformation;
-            string* reason;
-            int elementsMatched = 0;
-            ForAllReplaceRewriter(ForAllReplace transformation, string* reason)
-                    : transformation(transformation), reason(reason) {}
-
-            IndexStmt forallreplace(IndexStmt stmt) {
-                IndexStmt replaced = rewrite(stmt);
-
-                // Precondition: Did not find pattern
-                if (replaced == stmt || elementsMatched == -1) {
-                    *reason = "The pattern of ForAlls: " +
-                              util::join(transformation.getPattern()) +
-                              " was not found while attempting to replace with: " +
-                              util::join(transformation.getReplacement());
-                    return IndexStmt();
-                }
-                return replaced;
-            }
-
-            void visit(const ForallNode* node) {
-                Forall foralli(node);
-                vector<IndexVar> pattern = transformation.getPattern();
-                if (elementsMatched == -1) {
-                    return; // pattern did not match
-                }
-
-                if(elementsMatched >= (int) pattern.size()) {
-                    IndexNotationRewriter::visit(node);
-                    return;
-                }
-
-                if (foralli.getIndexVar() == pattern[elementsMatched]) {
-                    if (elementsMatched + 1 < (int) pattern.size() && !isa<Forall>(foralli.getStmt())) {
-                        // child is not a forallnode (not directly nested)
-                        elementsMatched = -1;
-                        return;
-                    }
-                    // assume rest of pattern matches
-                    vector<IndexVar> replacement = transformation.getReplacement();
-                    bool firstMatch = (elementsMatched == 0);
-                    elementsMatched++;
-                    stmt = rewrite(foralli.getStmt());
-                    if (firstMatch) {
-                        // add replacement nodes and cut out this node
-                        for (auto i = replacement.rbegin(); i != replacement.rend(); ++i ) {
-                            stmt = forall(*i, stmt);
-                        }
-                    }
-                    // else cut out this node
-                    return;
-                }
-                else if (elementsMatched > 0) {
-                    elementsMatched = -1; // pattern did not match
-                    return;
-                }
-                // before pattern match
-                IndexNotationRewriter::visit(node);
-            }
-        };
-        return ForAllReplaceRewriter(*this, reason).forallreplace(stmt);
-    }
-
-    void ForAllReplace::print(std::ostream& os) const {
-        os << "forallreplace(" << util::join(getPattern()) << ", " << util::join(getReplacement()) << ")";
-    }
-
-    std::ostream& operator<<(std::ostream& os, const ForAllReplace& forallreplace) {
-        forallreplace.print(os);
-        return os;
-    }
-
-// class AddSuchThatRels
-    struct AddSuchThatPredicates::Content {
-        std::vector<IndexVarRel> predicates;
-    };
-
-    AddSuchThatPredicates::AddSuchThatPredicates() : content(nullptr) {
-    }
-
-    AddSuchThatPredicates::AddSuchThatPredicates(std::vector<IndexVarRel> predicates) : content(new Content) {
-        taco_iassert(!predicates.empty());
-        content->predicates = predicates;
-    }
-
-    std::vector<IndexVarRel> AddSuchThatPredicates::getPredicates() const {
-        return content->predicates;
-    }
-
-    IndexStmt AddSuchThatPredicates::apply(IndexStmt stmt, string* reason) const {
-        INIT_REASON(reason);
-
-        string r;
-        if (!isConcreteNotation(stmt, &r)) {
-            *reason = "The index statement is not valid concrete index notation: " + r;
-            return IndexStmt();
-        }
-
-        if (isa<SuchThat>(stmt)) {
-            SuchThat suchThat = to<SuchThat>(stmt);
-            vector<IndexVarRel> predicate = suchThat.getPredicate();
-            vector<IndexVarRel> predicates = getPredicates();
-            predicate.insert(predicate.end(), predicates.begin(), predicates.end());
-            return SuchThat(suchThat.getStmt(), predicate);
-        }
-        else{
-            return SuchThat(stmt, content->predicates);
-        }
-    }
-
-    void AddSuchThatPredicates::print(std::ostream& os) const {
-        os << "addsuchthatpredicates(" << util::join(getPredicates()) << ")";
-    }
-
-    std::ostream& operator<<(std::ostream& os, const AddSuchThatPredicates& addSuchThatPredicates) {
-        addSuchThatPredicates.print(os);
-        return os;
-    }
-
-    struct ReplaceReductionExpr : public IndexNotationRewriter {
-        const std::map<Access,Access>& substitutions;
-        ReplaceReductionExpr(const std::map<Access,Access>& substitutions)
-                : substitutions(substitutions) {}
-        using IndexNotationRewriter::visit;
-        void visit(const AssignmentNode* node) {
-            if (util::contains(substitutions, node->lhs)) {
-                stmt = Assignment(substitutions.at(node->lhs), rewrite(node->rhs), node->op);
-            }
-            else {
-                IndexNotationRewriter::visit(node);
-            }
-        }
-    };
-
-
-    IndexStmt scalarPromote(IndexStmt stmt, ProvenanceGraph provGraph,
-                            bool isWholeStmt, bool promoteScalar);
-
-// class Parallelize
-    struct Parallelize::Content {
-        IndexVar i;
-        ParallelUnit  parallel_unit;
-        OutputRaceStrategy output_race_strategy;
-    };
-
-
-    Parallelize::Parallelize() : content(nullptr) {
-    }
-
-    Parallelize::Parallelize(IndexVar i) : Parallelize(i, ParallelUnit::DefaultUnit, OutputRaceStrategy::NoRaces) {}
-
-    Parallelize::Parallelize(IndexVar i, ParallelUnit parallel_unit, OutputRaceStrategy output_race_strategy) : content(new Content) {
-        content->i = i;
-        content->parallel_unit = parallel_unit;
-        content->output_race_strategy = output_race_strategy;
-    }
-
-
-    IndexVar Parallelize::geti() const {
-        return content->i;
-    }
-
-    ParallelUnit Parallelize::getParallelUnit() const {
-        return content->parallel_unit;
-    }
-
-    OutputRaceStrategy Parallelize::getOutputRaceStrategy() const {
-        return content->output_race_strategy;
-    }
-
-    IndexStmt Parallelize::apply(IndexStmt stmt, std::string* reason) const {
-        INIT_REASON(reason);
-
-        struct ParallelizeRewriter : public IndexNotationRewriter {
-            using IndexNotationRewriter::visit;
-
-            Parallelize parallelize;
-            ProvenanceGraph provGraph;
-            map<TensorVar,ir::Expr> tensorVars;
-            vector<ir::Expr> assembledByUngroupedInsert;
-            set<IndexVar> definedIndexVars;
-            set<IndexVar> reductionIndexVars;
-            set<ParallelUnit> parentParallelUnits;
-            std::string reason = "";
-
-            IndexStmt rewriteParallel(IndexStmt stmt) {
-                provGraph = ProvenanceGraph(stmt);
-
-                const auto reductionVars = getReductionVars(stmt);
-
-                reductionIndexVars.clear();
-                for (const auto& iv : stmt.getIndexVars()) {
-                    if (util::contains(reductionVars, iv)) {
-                        for (const auto& rv : provGraph.getFullyDerivedDescendants(iv)) {
-                            reductionIndexVars.insert(rv);
-                        }
-                    }
-                }
-
-                tensorVars = createIRTensorVars(stmt);
-
-                assembledByUngroupedInsert.clear();
-                for (const auto& result : getAssembledByUngroupedInsertion(stmt)) {
-                    assembledByUngroupedInsert.push_back(tensorVars[result]);
-                }
-
-                return rewrite(stmt);
-            }
-
-            void visit(const ForallNode* node) {
-                Forall foralli(node);
-                IndexVar i = parallelize.geti();
-
-                definedIndexVars.insert(foralli.getIndexVar());
-
-                if (foralli.getIndexVar() == i) {
-                    // Precondition 1: No parallelization of reduction variables
-                    if (parallelize.getOutputRaceStrategy() == OutputRaceStrategy::NoRaces &&
-                        util::contains(reductionIndexVars, i)) {
-                        reason = "Precondition failed: Cannot parallelize reduction loops "
-                                 "without synchronization";
-                        return;
-                    }
-
-                    Iterators iterators(foralli, tensorVars);
-                    MergeLattice lattice = MergeLattice::make(foralli, iterators, provGraph,
-                                                              definedIndexVars);
-
-                    // Precondition 2: No coiteration of modes (i.e., merge lattice has
-                    //                 only one iterator)
-                    if (lattice.iterators().size() != 1) {
-                        reason = "Precondition failed: The loop must not merge tensor "
-                                 "dimensions, that is, it must be a for loop;";
-                        return;
-                    }
-
-                    vector<IndexVar> underivedAncestors = provGraph.getUnderivedAncestors(i);
-                    IndexVar underivedAncestor = underivedAncestors.back();
-
-                    // Get lattice that corresponds to underived ancestor. This is
-                    // bottom-most loop that shares underived ancestor
-                    Forall underivedForall = foralli;
-                    match(foralli.getStmt(),
-                          function<void(const ForallNode*)>([&](const ForallNode* node) {
-                              const auto nodeUnderivedAncestors =
-                                      provGraph.getUnderivedAncestors(node->indexVar);
-                              definedIndexVars.insert(node->indexVar);
-                              if (underivedAncestor == nodeUnderivedAncestors.back()) {
-                                  underivedForall = Forall(node);
-                              }
-                          })
-                    );
-                    MergeLattice underivedLattice = MergeLattice::make(underivedForall,
-                                                                       iterators, provGraph,
-                                                                       definedIndexVars);
-
-                    // Precondition 3: Every result iterator must have insert capability
-                    for (Iterator iterator : underivedLattice.results()) {
-                        if (util::contains(assembledByUngroupedInsert, iterator.getTensor())) {
-                            for (Iterator it = iterator; !it.isRoot(); it = it.getParent()) {
-                                if (it.hasInsertCoord() || !it.isYieldPosPure()) {
-                                    reason = "Precondition failed: The output tensor does not "
-                                             "support parallelized inserts";
-                                    return;
-                                }
-                            }
-                        } else {
-                            while (true) {
-                                if (!iterator.hasInsert()) {
-                                    reason = "Precondition failed: The output tensor must support "
-                                             "inserts";
-                                    return;
-                                }
-                                if (iterator.isLeaf()) {
-                                    break;
-                                }
-                                iterator = iterator.getChild();
-                            }
-                        }
-                    }
-
-                    if (parallelize.getOutputRaceStrategy() == OutputRaceStrategy::Temporary &&
-                        util::contains(reductionIndexVars, underivedForall.getIndexVar())) {
-                        // Need to precompute reduction
-
-                        // Find all occurrences of reduction in expression
-                        vector<const AssignmentNode *> precomputeAssignments;
-                        match(foralli.getStmt(),
-                              function<void(const AssignmentNode*)>([&](const AssignmentNode* node) {
-                                  for (auto underivedVar : underivedAncestors) {
-                                      vector<IndexVar> reductionVars = Assignment(node).getReductionVars();
-                                      bool reducedByI =
-                                              find(reductionVars.begin(), reductionVars.end(), underivedVar) != reductionVars.end();
-                                      if (reducedByI) {
-                                          precomputeAssignments.push_back(node);
-                                          break;
-                                      }
-                                  }
-                              })
-                        );
-                        taco_iassert(!precomputeAssignments.empty());
-
-                        IndexStmt precomputed_stmt = forall(i, foralli.getStmt(), parallelize.getParallelUnit(), parallelize.getOutputRaceStrategy(), foralli.getUnrollFactor());
-                        for (auto assignment : precomputeAssignments) {
-                            // Construct temporary of correct type and size of outer loop
-                            TensorVar w(string("w_") + ParallelUnit_NAMES[(int) parallelize.getParallelUnit()], Type(assignment->lhs.getDataType(), {Dimension(i)}), taco::dense);
-
-                            // rewrite producer to write to temporary, mark producer as parallel
-                            IndexStmt producer = ReplaceReductionExpr(map<Access, Access>({{assignment->lhs, w(i)}})).rewrite(precomputed_stmt);
-                            taco_iassert(isa<Forall>(producer));
-                            Forall producer_forall = to<Forall>(producer);
-                            producer = forall(producer_forall.getIndexVar(), producer_forall.getStmt(), parallelize.getParallelUnit(), parallelize.getOutputRaceStrategy(), foralli.getUnrollFactor());
-
-                            // build consumer that writes from temporary to output, mark consumer as parallel reduction
-                            ParallelUnit reductionUnit = ParallelUnit::CPUThreadGroupReduction;
-                            if (should_use_CUDA_codegen()) {
-                                if (parentParallelUnits.count(ParallelUnit::GPUWarp)) {
-                                    reductionUnit = ParallelUnit::GPUWarpReduction;
-                                }
-                                else {
-                                    reductionUnit = ParallelUnit::GPUBlockReduction;
-                                }
-                            }
-                            IndexStmt consumer = forall(i, Assignment(assignment->lhs, w(i), assignment->op), reductionUnit, OutputRaceStrategy::ParallelReduction);
-                            precomputed_stmt = where(consumer, producer);
-                        }
-                        stmt = precomputed_stmt;
-                        return;
-                    }
-
-                    if (parallelize.getOutputRaceStrategy() == OutputRaceStrategy::Atomics) {
-                        // want to avoid extra atomics by accumulating variable and then
-                        // reducing at end
-                        IndexStmt body = scalarPromote(foralli.getStmt(), provGraph,
-                                                       false, true);
-                        stmt = forall(i, body, parallelize.getParallelUnit(),
-                                      parallelize.getOutputRaceStrategy(),
-                                      foralli.getUnrollFactor());
-                        return;
-                    }
-
-
-                    stmt = forall(i, foralli.getStmt(), parallelize.getParallelUnit(), parallelize.getOutputRaceStrategy(), foralli.getUnrollFactor());
-                    return;
-                }
-
-                if (foralli.getParallelUnit() != ParallelUnit::NotParallel) {
-                    parentParallelUnits.insert(foralli.getParallelUnit());
-                }
-                IndexNotationRewriter::visit(node);
-            }
-        };
-
-        ParallelizeRewriter rewriter;
-        rewriter.parallelize = *this;
-        IndexStmt rewritten = rewriter.rewriteParallel(stmt);
-        if (!rewriter.reason.empty()) {
-            *reason = rewriter.reason;
-            return IndexStmt();
-        }
-        return rewritten;
-    }
-
-
-    void Parallelize::print(std::ostream& os) const {
-        os << "parallelize(" << geti() << ")";
-    }
-
-
-    std::ostream& operator<<(std::ostream& os, const Parallelize& parallelize) {
-        parallelize.print(os);
-        return os;
-    }
-
-
-// class SetAssembleStrategy
-
-    struct SetAssembleStrategy::Content {
-        TensorVar result;
-        AssembleStrategy strategy;
-        bool separatelySchedulable;
-    };
-
-    SetAssembleStrategy::SetAssembleStrategy(TensorVar result,
-                                             AssembleStrategy strategy,
-                                             bool separatelySchedulable) :
-            content(new Content) {
-        content->result = result;
-        content->strategy = strategy;
-        content->separatelySchedulable = separatelySchedulable;
-    }
-
-    TensorVar SetAssembleStrategy::getResult() const {
-        return content->result;
-    }
-
-    AssembleStrategy SetAssembleStrategy::getAssembleStrategy() const {
-        return content->strategy;
-    }
-
-    bool SetAssembleStrategy::getSeparatelySchedulable() const {
-        return content->separatelySchedulable;
-    }
-
-    IndexStmt SetAssembleStrategy::apply(IndexStmt stmt, string* reason) const {
-        INIT_REASON(reason);
-
-        if (getAssembleStrategy() == AssembleStrategy::Append) {
-            return stmt;
-        }
-
-        bool hasSeqInsertEdge = false;
-        bool hasInsertCoord = false;
-        bool hasNonpureYieldPos = false;
-        for (const auto& modeFormat : getResult().getFormat().getModeFormats()) {
-            if (hasSeqInsertEdge) {
-                if (modeFormat.hasSeqInsertEdge()) {
-                    *reason = "Precondition failed: The output tensor does not support "
-                              "ungrouped insertion (cannot have multiple modes requiring "
-                              "non-trivial edge insertion)";
-                    return IndexStmt();
-                }
-            } else {
-                hasSeqInsertEdge = (hasSeqInsertEdge || modeFormat.hasSeqInsertEdge());
-                if (modeFormat.hasSeqInsertEdge()) {
-                    if (hasInsertCoord) {
-                        *reason = "Precondition failed: The output tensor does not support "
-                                  "ungrouped insertion (cannot have mode requiring "
-                                  "non-trivial coordinate insertion above mode requiring "
-                                  "non-trivial edge insertion)";
-                        return IndexStmt();
-                    }
-                    hasSeqInsertEdge = true;
-                }
-                hasInsertCoord = (hasInsertCoord || modeFormat.hasInsertCoord());
-            }
-            if (hasNonpureYieldPos && !modeFormat.isBranchless()) {
-                *reason = "Precondition failed: The output tensor does not support "
-                          "ungrouped insertion (a mode that has a non-pure "
-                          "implementation of yield_pos cannot be followed by a "
-                          "non-branchless mode)";
-                return IndexStmt();
-            } else if (!modeFormat.isYieldPosPure()) {
-                hasNonpureYieldPos = true;
-            }
-        }
-
-        IndexStmt loweredQueries = stmt;
-
-        // If attribute query computation should be independently schedulable, then
-        // need to use fresh index variables
-        if (getSeparatelySchedulable()) {
-            std::map<IndexVar,IndexVar> ivReplacements;
-            for (const auto& indexVar : getIndexVars(stmt)) {
-                ivReplacements[indexVar] = IndexVar("q" + indexVar.getName());
-            }
-            loweredQueries = replace(loweredQueries, ivReplacements);
-        }
-
-        // FIXME: Unneeded if scalar promotion is made default when concretizing
-        loweredQueries = scalarPromote(loweredQueries);
-
-        // Tracks all tensors that correspond to attribute query results or that are
-        // used to compute attribute queries
-        std::set<TensorVar> insertedResults;
-
-        // Lower attribute queries to canonical forms using same schedule as
-        // actual computation
-        Assemble::AttrQueryResults queryResults;
-        struct LowerAttrQuery : public IndexNotationRewriter {
-            using IndexNotationRewriter::visit;
-
-            TensorVar result;
-            Assemble::AttrQueryResults& queryResults;
-            std::set<TensorVar>& insertedResults;
-            std::vector<TensorVar> arguments;
-            std::vector<TensorVar> temps;
-            std::map<TensorVar,TensorVar> tempReplacements;
-            IndexStmt epilog;
-            std::string reason = "";
-
-            LowerAttrQuery(TensorVar result, Assemble::AttrQueryResults& queryResults,
-                           std::set<TensorVar>& insertedResults) :
-                    result(result), queryResults(queryResults),
-                    insertedResults(insertedResults) {}
-
-            IndexStmt lower(IndexStmt stmt) {
-                arguments = getArguments(stmt);
-                temps = getTemporaries(stmt);
-                for (const auto& tmp : temps) {
-                    tempReplacements[tmp] = TensorVar("q" + tmp.getName(),
-                                                      Type(Bool, tmp.getType().getShape()),
-                                                      tmp.getFormat());
-                }
-
-                queryResults = Assemble::AttrQueryResults();
-                epilog = IndexStmt();
-                stmt = IndexNotationRewriter::rewrite(stmt);
-                if (epilog.defined()) {
-                    stmt = Where(epilog, stmt);
-                }
-                return stmt;
-            }
-
-            void visit(const ForallNode* op) {
-                IndexStmt s = rewrite(op->stmt);
-                if (s == op->stmt) {
-                    stmt = op;
-                } else if (s.defined()) {
-                    stmt = Forall(op->indexVar, s, op->parallel_unit,
-                                  op->output_race_strategy, op->unrollFactor);
-                } else {
-                    stmt = IndexStmt();
-                }
-            }
-
-            void visit(const WhereNode* op) {
-                IndexStmt producer = rewrite(op->producer);
-                IndexStmt consumer = rewrite(op->consumer);
-                if (producer == op->producer && consumer == op->consumer) {
-                    stmt = op;
-                } else if (consumer.defined()) {
-                    stmt = producer.defined() ? Where(consumer, producer) : consumer;
-                } else {
-                    stmt = IndexStmt();
-                }
-            }
-
-            void visit(const AssignmentNode* op) {
-                IndexExpr rhs = rewrite(op->rhs);
-
-                const auto resultAccess = op->lhs;
-                const auto resultTensor = resultAccess.getTensorVar();
-
-                if (resultTensor != result) {
-                    // TODO: Should check that annihilator of original reduction op equals
-                    // fill value of original result
-                    Access lhs = to<Access>(rewrite(op->lhs));
-                    IndexExpr reduceOp = op->op.defined() ? Add() : IndexExpr();
-                    stmt = (rhs != op->rhs) ? Assignment(lhs, rhs, reduceOp) : op;
-                    return;
-                }
-                /// GENGHAN: Why do we need defined?
-                if (op->op.defined()) {
-                    reason = "Precondition failed: Ungrouped insertion not support for "
-                             "output tensors that are scattered into";
-                    return;
-                }
-
-                queryResults[resultTensor] =
-                        std::vector<std::vector<TensorVar>>(resultTensor.getOrder());
-
-                const auto indices = resultAccess.getIndexVars();
-                const auto modeFormats = resultTensor.getFormat().getModeFormats();
-                const auto modeOrdering = resultTensor.getFormat().getModeOrdering();
-
-                std::vector<IndexVar> parentCoords;
-                std::vector<IndexVar> childCoords;
-                for (size_t i = 0; i < indices.size(); ++i) {
-                    childCoords.push_back(indices[modeOrdering[i]]);
-                }
-
-                for (size_t i = 0; i < indices.size(); ++i) {
-                    const auto modeName = resultTensor.getName() + std::to_string(i + 1);
-
-                    parentCoords.push_back(indices[modeOrdering[i]]);
-                    childCoords.erase(childCoords.begin());
-
-                    for (const auto& query:
-                            modeFormats[i].getAttrQueries(parentCoords, childCoords)) {
-                        const auto& groupBy = query.getGroupBy();
-
-                        // TODO: support multiple aggregations in single query
-                        taco_iassert(query.getAttrs().size() == 1);
-
-                        std::vector<Dimension> queryDims;
-                        for (const auto& coord : groupBy) {
-                            const auto pos = std::find(groupBy.begin(), groupBy.end(), coord)
-                                             - groupBy.begin();
-                            const auto dim = resultTensor.getType().getShape().getDimension(pos);
-                            queryDims.push_back(dim);
-                        }
-
-                        for (const auto& attr : query.getAttrs()) {
-                            switch (attr.aggr) {
-                                case AttrQuery::COUNT:
-                                {
-                                    std::vector<IndexVar> dedupCoords = groupBy;
-                                    dedupCoords.insert(dedupCoords.end(), attr.params.begin(),
-                                                       attr.params.end());
-                                    std::vector<Dimension> dedupDims(dedupCoords.size());
-                                    TensorVar dedupTmp(modeName + "_dedup", Type(Bool, dedupDims));
-                                    stmt = Assignment(dedupTmp(dedupCoords), rhs, Add());
-                                    insertedResults.insert(dedupTmp);
-
-                                    const auto resultName = modeName + "_" + attr.label;
-                                    TensorVar queryResult(resultName, Type(Int32, queryDims));
-                                    epilog = Assignment(queryResult(groupBy),
-                                                        Cast(dedupTmp(dedupCoords), Int()), Add());
-                                    for (const auto& coord : util::reverse(dedupCoords)) {
-                                        epilog = forall(coord, epilog);
-                                    }
-                                    insertedResults.insert(queryResult);
-
-                                    queryResults[resultTensor][i] = {queryResult};
-                                    return;
-                                }
-                                case AttrQuery::IDENTITY:
-                                case AttrQuery::MIN:
-                                case AttrQuery::MAX:
-                                default:
-                                    taco_not_supported_yet;
-                                    break;
-                            }
-                        }
-                    }
-<<<<<<< HEAD
-                }
-
-                stmt = IndexStmt();
-            }
-
-            void visit(const AccessNode* op) {
-                if (util::contains(arguments, op->tensorVar)) {
-                    expr = Access(op->tensorVar, op->indexVars, op->packageModifiers(),
-                                  true);
-                    return;
-                } else if (util::contains(temps, op->tensorVar)) {
-                    expr = Access(tempReplacements[op->tensorVar], op->indexVars,
-                                  op->packageModifiers());
-                    return;
-                }
-
-                expr = op;
-            }
-=======
                   }
                 })
           );
@@ -1412,58 +958,8 @@
                         foralli.getUnrollFactor());
           return;
         }
->>>>>>> 44847b70
-
-            void visit(const CallNode* op) {
-                std::vector<IndexExpr> args;
-                bool rewritten = false;
-                for(auto& arg : op->args) {
-                    IndexExpr rewrittenArg = rewrite(arg);
-                    args.push_back(rewrittenArg);
-                    if (arg != rewrittenArg) {
-                        rewritten = true;
-                    }
-                }
-
-<<<<<<< HEAD
-                if (rewritten) {
-                    const std::map<IndexExpr, IndexExpr> subs = util::zipToMap(op->args, args);
-                    IterationAlgebra newAlg = replaceAlgIndexExprs(op->iterAlg, subs);
-
-                    struct InferSymbolic : public IterationAlgebraVisitorStrict {
-                        IndexExpr ret;
-
-                        IndexExpr infer(IterationAlgebra alg) {
-                            ret = IndexExpr();
-                            alg.accept(this);
-                            return ret;
-                        }
-                        virtual void visit(const RegionNode* op) {
-                            ret = op->expr();
-                        }
-
-                        virtual void visit(const ComplementNode* op) {
-                            taco_not_supported_yet;
-                        }
-
-                        virtual void visit(const IntersectNode* op) {
-                            IndexExpr lhs = infer(op->a);
-                            IndexExpr rhs = infer(op->b);
-                            ret = lhs * rhs;
-                        }
-
-                        virtual void visit(const UnionNode* op) {
-                            IndexExpr lhs = infer(op->a);
-                            IndexExpr rhs = infer(op->b);
-                            ret = lhs + rhs;
-                        }
-                    };
-                    expr = InferSymbolic().infer(newAlg);
-                }
-                else {
-                    expr = op;
-                }
-=======
+
+
         stmt = forall(i, foralli.getStmt(), foralli.getMergeStrategy(), parallelize.getParallelUnit(), parallelize.getOutputRaceStrategy(), foralli.getUnrollFactor());
         return;
       }
@@ -1735,366 +1231,152 @@
               default:
                 taco_not_supported_yet;
                 break;
->>>>>>> 44847b70
             }
+          }
+        }
+      }
+
+      stmt = IndexStmt();
+    }
+
+    void visit(const AccessNode* op) {
+      if (util::contains(arguments, op->tensorVar)) {
+        expr = Access(op->tensorVar, op->indexVars, op->packageModifiers(),
+                      true);
+        return;
+      } else if (util::contains(temps, op->tensorVar)) {
+        expr = Access(tempReplacements[op->tensorVar], op->indexVars,
+                      op->packageModifiers());
+        return;
+      }
+
+      expr = op;
+    }
+
+    void visit(const CallNode* op) {
+      std::vector<IndexExpr> args;
+      bool rewritten = false;
+      for(auto& arg : op->args) {
+        IndexExpr rewrittenArg = rewrite(arg);
+        args.push_back(rewrittenArg);
+        if (arg != rewrittenArg) {
+          rewritten = true;
+        }
+      }
+
+      if (rewritten) {
+        const std::map<IndexExpr, IndexExpr> subs = util::zipToMap(op->args, args);
+        IterationAlgebra newAlg = replaceAlgIndexExprs(op->iterAlg, subs);
+
+        struct InferSymbolic : public IterationAlgebraVisitorStrict {
+          IndexExpr ret;
+
+          IndexExpr infer(IterationAlgebra alg) {
+            ret = IndexExpr();
+            alg.accept(this);
+            return ret;
+          }
+          virtual void visit(const RegionNode* op) {
+            ret = op->expr();
+          }
+
+          virtual void visit(const ComplementNode* op) {
+            taco_not_supported_yet;
+          }
+
+          virtual void visit(const IntersectNode* op) {
+            IndexExpr lhs = infer(op->a);
+            IndexExpr rhs = infer(op->b);
+            ret = lhs * rhs;
+          }
+
+          virtual void visit(const UnionNode* op) {
+            IndexExpr lhs = infer(op->a);
+            IndexExpr rhs = infer(op->b);
+            ret = lhs + rhs;
+          }
         };
-        LowerAttrQuery queryLowerer(getResult(), queryResults, insertedResults);
-        loweredQueries = queryLowerer.lower(loweredQueries);
-
-        if (!queryLowerer.reason.empty()) {
-            *reason = queryLowerer.reason;
-            return IndexStmt();
-        }
-
-        // Convert redundant reductions to assignments
-        loweredQueries = eliminateRedundantReductions(loweredQueries,
-                                                      &insertedResults);
-
-        // Inline definitions of temporaries into their corresponding uses, as long
-        // as the temporaries are not the results of reductions
-        std::set<TensorVar> inlinedResults;
-        struct InlineTemporaries : public IndexNotationRewriter {
-            using IndexNotationRewriter::visit;
-
-            const std::set<TensorVar>& insertedResults;
-            std::set<TensorVar>& inlinedResults;
-            std::map<TensorVar,std::pair<IndexExpr,Assignment>> tmpUse;
-
-            InlineTemporaries(const std::set<TensorVar>& insertedResults,
-                              std::set<TensorVar>& inlinedResults) :
-                    insertedResults(insertedResults), inlinedResults(inlinedResults) {}
-
-            void visit(const WhereNode* op) {
-                IndexStmt consumer = rewrite(op->consumer);
-                IndexStmt producer = rewrite(op->producer);
-                if (producer == op->producer && consumer == op->consumer) {
-                    stmt = op;
-                } else {
-                    stmt = new WhereNode(consumer, producer);
-                }
-            }
-
-            void visit(const AssignmentNode* op) {
-                const auto lhsTensor = op->lhs.getTensorVar();
-                if (util::contains(tmpUse, lhsTensor) && !op->op.defined()) {
-                    std::map<IndexVar,IndexVar> indexMap;
-                    const auto& oldIndices =
-                            to<Access>(tmpUse[lhsTensor].first).getIndexVars();
-                    const auto& newIndices = op->lhs.getIndexVars();
-                    for (const auto& mapping : util::zip(oldIndices, newIndices)) {
-                        indexMap[mapping.first] = mapping.second;
-                    }
-
-                    std::vector<IndexVar> newCoords;
-                    const auto& oldCoords =
-                            tmpUse[lhsTensor].second.getLhs().getIndexVars();
-                    for (const auto& oldCoord : oldCoords) {
-                        newCoords.push_back(indexMap.at(oldCoord));
-                    }
-
-                    IndexExpr reduceOp = tmpUse[lhsTensor].second.getOperator();
-                    TensorVar queryResult =
-                            tmpUse[lhsTensor].second.getLhs().getTensorVar();
-                    IndexExpr rhs = op->rhs;
-                    if (rhs.getDataType() != queryResult.getType().getDataType()) {
-                        rhs = Cast(rhs, queryResult.getType().getDataType());
-                    }
-                    stmt = Assignment(queryResult(newCoords), rhs, reduceOp);
-                    inlinedResults.insert(queryResult);
-                    return;
-                }
-
-                const Access rhsAccess = isa<Access>(op->rhs) ? to<Access>(op->rhs)
-                                                              : (isa<Cast>(op->rhs) && isa<Access>(to<Cast>(op->rhs).getA()))
-                                                                ? to<Access>(to<Cast>(op->rhs).getA()) : Access();
-                if (rhsAccess.defined()) {
-                    const auto rhsTensor = rhsAccess.getTensorVar();
-                    if (util::contains(insertedResults, rhsTensor)) {
-                        tmpUse[rhsTensor] = std::make_pair(rhsAccess, Assignment(op));
-                    }
-                }
-                stmt = op;
-            }
-        };
-        loweredQueries = InlineTemporaries(insertedResults,
-                                           inlinedResults).rewrite(loweredQueries);
-
-        // Eliminate computation of redundant temporaries
-        struct EliminateRedundantTemps : public IndexNotationRewriter {
-            using IndexNotationRewriter::visit;
-
-            const std::set<TensorVar>& inlinedResults;
-
-            EliminateRedundantTemps(const std::set<TensorVar>& inlinedResults) :
-                    inlinedResults(inlinedResults) {}
-
-            void visit(const ForallNode* op) {
-                IndexStmt s = rewrite(op->stmt);
-                if (s == op->stmt) {
-                    stmt = op;
-                } else if (s.defined()) {
-                    stmt = new ForallNode(op->indexVar, s, op->parallel_unit,
-                                          op->output_race_strategy, op->unrollFactor);
-                } else {
-                    stmt = IndexStmt();
-                }
-            }
-
-            void visit(const WhereNode* op) {
-                IndexStmt consumer = rewrite(op->consumer);
-                if (consumer == op->consumer) {
-                    stmt = op;
-                } else if (consumer.defined()) {
-                    stmt = new WhereNode(consumer, op->producer);
-                } else {
-                    stmt = op->producer;
-                }
-            }
-
-            void visit(const AssignmentNode* op) {
-                const auto lhsTensor = op->lhs.getTensorVar();
-                if (util::contains(inlinedResults, lhsTensor)) {
-                    stmt = IndexStmt();
-                } else {
-                    stmt = op;
-                }
-            }
-        };
-        loweredQueries =
-                EliminateRedundantTemps(inlinedResults).rewrite(loweredQueries);
-
-        return Assemble(loweredQueries, stmt, queryResults);
-    }
-
-    void SetAssembleStrategy::print(std::ostream& os) const {
-        os << "assemble(" << getResult() << ", "
-           << AssembleStrategy_NAMES[(int)getAssembleStrategy()] << ")";
-    }
-
-    std::ostream& operator<<(std::ostream& os,
-                             const SetAssembleStrategy& assemble) {
-        assemble.print(os);
-        return os;
-    }
-
-
-// Autoscheduling functions
-
-    IndexStmt parallelizeOuterLoop(IndexStmt stmt) {
-        // get outer ForAll
-        Forall forall;
-        bool matched = false;
-        match(stmt,
-              function<void(const ForallNode*,Matcher*)>([&forall, &matched](
-                      const ForallNode* node, Matcher* ctx) {
-                  if (!matched) forall = node;
-                  matched = true;
-              })
-        );
-
-        if (!matched) return stmt;
-        string reason;
-
-        if (should_use_CUDA_codegen()) {
-            for (const auto& temp : getTemporaries(stmt)) {
-                // Don't parallelize computations that use non-scalar temporaries.
-                if (temp.getOrder() > 0) {
-                    return stmt;
-                }
-            }
-
-            IndexVar i1, i2;
-            IndexStmt parallelized256 = stmt.split(forall.getIndexVar(), i1, i2, 256);
-            parallelized256 = Parallelize(i1, ParallelUnit::GPUBlock, OutputRaceStrategy::NoRaces).apply(parallelized256, &reason);
-            if (parallelized256 == IndexStmt()) {
-                return stmt;
-            }
-
-            parallelized256 = Parallelize(i2, ParallelUnit::GPUThread, OutputRaceStrategy::NoRaces).apply(parallelized256, &reason);
-            if (parallelized256 == IndexStmt()) {
-                return stmt;
-            }
-            return parallelized256;
-        }
-        else {
-            IndexStmt parallelized = Parallelize(forall.getIndexVar(), ParallelUnit::CPUThread, OutputRaceStrategy::NoRaces).apply(stmt, &reason);
-            if (parallelized == IndexStmt()) {
-                // can't parallelize
-                return stmt;
-            }
-            return parallelized;
-        }
-    }
-
-// Takes in a set of pairs of IndexVar and level for a given tensor and orders
-// the IndexVars by tensor level
-    static vector<pair<IndexVar, bool>>
-    varOrderFromTensorLevels(set<pair<IndexVar, pair<int, bool>>> tensorLevelVars) {
-        vector<pair<IndexVar, pair<int, bool>>> sortedPairs(tensorLevelVars.begin(),
-                                                            tensorLevelVars.end());
-        auto comparator = [](const pair<IndexVar, pair<int, bool>> &left,
-                             const pair<IndexVar, pair<int, bool>> &right) {
-            return left.second.first < right.second.first;
-        };
-        std::sort(sortedPairs.begin(), sortedPairs.end(), comparator);
-
-        vector<pair<IndexVar, bool>> varOrder;
-        std::transform(sortedPairs.begin(),
-                       sortedPairs.end(),
-                       std::back_inserter(varOrder),
-                       [](const std::pair<IndexVar, pair<int, bool>>& p) {
-                           return pair<IndexVar, bool>(p.first, p.second.second);
-                       });
-        return varOrder;
-    }
-
-
-// Takes in varOrders from many tensors and creates a map of dependencies between IndexVars
-    static map<IndexVar, set<IndexVar>>
-    depsFromVarOrders(map<string, vector<pair<IndexVar,bool>>> varOrders) {
-        map<IndexVar, set<IndexVar>> deps;
-        for (const auto& varOrderPair : varOrders) {
-            const auto& varOrder = varOrderPair.second;
-            for (auto firstit = varOrder.begin(); firstit != varOrder.end(); ++firstit) {
-                for (auto secondit = firstit + 1; secondit != varOrder.end(); ++secondit) {
-                    if (firstit->second || secondit->second) { // one of the dimensions must enforce constraints
-                        if (deps.count(secondit->first)) {
-                            deps[secondit->first].insert(firstit->first);
-                        } else {
-                            deps[secondit->first] = {firstit->first};
-                        }
-                    }
-                }
-            }
-        }
-        return deps;
-    }
-
-
-    static vector<IndexVar>
-    topologicallySort(map<IndexVar,set<IndexVar>> hardDeps,
-                      map<IndexVar,multiset<IndexVar>> softDeps,
-                      vector<IndexVar> originalOrder) {
-        vector<IndexVar> sortedVars;
-        unsigned long countVars = originalOrder.size();
-        while (sortedVars.size() < countVars) {
-            // Scan for variable with no dependencies
-            IndexVar freeVar;
-            size_t freeVarPos = std::numeric_limits<size_t>::max();
-            size_t minSoftDepsRemaining = std::numeric_limits<size_t>::max();
-            for (size_t i = 0; i < originalOrder.size(); ++i) {
-                IndexVar var = originalOrder[i];
-                if (!hardDeps.count(var) || hardDeps[var].empty()) {
-                    const size_t softDepsRemaining = softDeps.count(var) ?
-                                                     softDeps[var].size() : 0;
-                    if (softDepsRemaining < minSoftDepsRemaining) {
-                        freeVar = var;
-                        freeVarPos = i;
-                        minSoftDepsRemaining = softDepsRemaining;
-                    }
-                }
-            }
-
-            // No free var found there is a cycle
-            taco_iassert(freeVarPos != std::numeric_limits<size_t>::max())
-                    << "Cycles in iteration graphs must be resolved, through transpose, "
-                    << "before the expression is passed to the topological sorting "
-                    << "routine.";
-
-            sortedVars.push_back(freeVar);
-
-            // remove dependencies on variable
-            for (auto& varTensorDepsPair : hardDeps) {
-                auto& varTensorDeps = varTensorDepsPair.second;
-                if (varTensorDeps.count(freeVar)) {
-                    varTensorDeps.erase(freeVar);
-                }
-            }
-            for (auto& varTensorDepsPair : softDeps) {
-                auto& varTensorDeps = varTensorDepsPair.second;
-                if (varTensorDeps.count(freeVar)) {
-                    varTensorDeps.erase(freeVar);
-                }
-            }
-            originalOrder.erase(originalOrder.begin() + freeVarPos);
-        }
-        return sortedVars;
-    }
-
-
-    IndexStmt reorderLoopsTopologically(IndexStmt stmt) {
-        // Collect tensorLevelVars which stores the pairs of IndexVar and tensor
-        // level that each tensor is accessed at
-        struct DAGBuilder : public IndexNotationVisitor {
-            using IndexNotationVisitor::visit;
-            // int is level, bool is if level enforces constraints (ie not dense)
-            map<string, set<pair<IndexVar, pair<int, bool>>>> tensorLevelVars;
-            IndexStmt innerBody;
-            map <IndexVar, ParallelUnit> forallParallelUnit;
-            map <IndexVar, OutputRaceStrategy> forallOutputRaceStrategy;
-            vector<IndexVar> indexVarOriginalOrder;
-            Iterators iterators;
-
-            DAGBuilder(Iterators iterators) : iterators(iterators) {};
-
-            void visit(const ForallNode* node) {
-                Forall foralli(node);
-                IndexVar i = foralli.getIndexVar();
-
-                MergeLattice lattice = MergeLattice::make(foralli, iterators, ProvenanceGraph(), {}); // TODO
-                indexVarOriginalOrder.push_back(i);
-                forallParallelUnit[i] = foralli.getParallelUnit();
-                forallOutputRaceStrategy[i] = foralli.getOutputRaceStrategy();
-
-                // Iterator and if Iterator enforces constraints
-                vector<pair<Iterator, bool>> depIterators;
-                for (Iterator iterator : lattice.points()[0].iterators()) {
-                    if (!iterator.isDimensionIterator()) {
-                        depIterators.push_back({iterator, true});
-                    }
-                }
-
-                for (Iterator iterator : lattice.points()[0].locators()) {
-                    depIterators.push_back({iterator, false});
-                }
-
-                // add result iterators that append
-                for (Iterator iterator : lattice.results()) {
-                    depIterators.push_back({iterator, !iterator.hasInsert()});
-                }
-
-                for (const auto& iteratorPair : depIterators) {
-                    int level = iteratorPair.first.getMode().getLevel();
-                    string tensor = to<ir::Var>(iteratorPair.first.getTensor())->name;
-                    if (tensorLevelVars.count(tensor)) {
-                        tensorLevelVars[tensor].insert({{i, {level, iteratorPair.second}}});
-                    }
-                    else {
-                        tensorLevelVars[tensor] = {{{i, {level, iteratorPair.second}}}};
-                    }
-                }
-
-                if (!isa<Forall>(foralli.getStmt())) {
-                    innerBody = foralli.getStmt();
-                    return; // Only reorder first contiguous section of ForAlls
-                }
-                IndexNotationVisitor::visit(node);
-            }
-        };
-
-        Iterators iterators(stmt);
-        DAGBuilder dagBuilder(iterators);
-        stmt.accept(&dagBuilder);
-
-        // Construct tensor dependencies (sorted list of IndexVars) from tensorLevelVars
-        map<string, vector<pair<IndexVar, bool>>> tensorVarOrders;
-        for (const auto& tensorLevelVar : dagBuilder.tensorLevelVars) {
-            tensorVarOrders[tensorLevelVar.first] =
-                    varOrderFromTensorLevels(tensorLevelVar.second);
-        }
-<<<<<<< HEAD
-        const auto hardDeps = depsFromVarOrders(tensorVarOrders);
-=======
+        expr = InferSymbolic().infer(newAlg);
+      }
+      else {
+        expr = op;
+      }
+    }
+  };
+  LowerAttrQuery queryLowerer(getResult(), queryResults, insertedResults);
+  loweredQueries = queryLowerer.lower(loweredQueries);
+
+  if (!queryLowerer.reason.empty()) {
+    *reason = queryLowerer.reason;
+    return IndexStmt();
+  }
+
+  // Convert redundant reductions to assignments
+  loweredQueries = eliminateRedundantReductions(loweredQueries, 
+                                                &insertedResults);
+
+  // Inline definitions of temporaries into their corresponding uses, as long 
+  // as the temporaries are not the results of reductions
+  std::set<TensorVar> inlinedResults;
+  struct InlineTemporaries : public IndexNotationRewriter {
+    using IndexNotationRewriter::visit;
+
+    const std::set<TensorVar>& insertedResults;
+    std::set<TensorVar>& inlinedResults;
+    std::map<TensorVar,std::pair<IndexExpr,Assignment>> tmpUse;
+
+    InlineTemporaries(const std::set<TensorVar>& insertedResults,
+                      std::set<TensorVar>& inlinedResults) :
+        insertedResults(insertedResults), inlinedResults(inlinedResults) {}
+
+    void visit(const WhereNode* op) {
+      IndexStmt consumer = rewrite(op->consumer);
+      IndexStmt producer = rewrite(op->producer);
+      if (producer == op->producer && consumer == op->consumer) {
+        stmt = op;
+      } else {
+        stmt = new WhereNode(consumer, producer);
+      }
+    }
+
+    void visit(const AssignmentNode* op) {
+      const auto lhsTensor = op->lhs.getTensorVar();
+      if (util::contains(tmpUse, lhsTensor) && !op->op.defined()) {
+        std::map<IndexVar,IndexVar> indexMap;
+        const auto& oldIndices = 
+            to<Access>(tmpUse[lhsTensor].first).getIndexVars();
+        const auto& newIndices = op->lhs.getIndexVars();
+        for (const auto& mapping : util::zip(oldIndices, newIndices)) {
+          indexMap[mapping.first] = mapping.second;
+        }
+
+        std::vector<IndexVar> newCoords;
+        const auto& oldCoords = 
+            tmpUse[lhsTensor].second.getLhs().getIndexVars();
+        for (const auto& oldCoord : oldCoords) {
+          newCoords.push_back(indexMap.at(oldCoord));
+        }
+
+        IndexExpr reduceOp = tmpUse[lhsTensor].second.getOperator();
+        TensorVar queryResult = 
+            tmpUse[lhsTensor].second.getLhs().getTensorVar();
+        IndexExpr rhs = op->rhs;
+        if (rhs.getDataType() != queryResult.getType().getDataType()) {
+          rhs = Cast(rhs, queryResult.getType().getDataType());
+        }
+        stmt = Assignment(queryResult(newCoords), rhs, reduceOp);
+        inlinedResults.insert(queryResult);
+        return;
+      } 
+
+      const Access rhsAccess = isa<Access>(op->rhs) ? to<Access>(op->rhs)
+          : (isa<Cast>(op->rhs) && isa<Access>(to<Cast>(op->rhs).getA()))
+            ? to<Access>(to<Cast>(op->rhs).getA()) : Access();
+      if (rhsAccess.defined()) {
+        const auto rhsTensor = rhsAccess.getTensorVar();
+        if (util::contains(insertedResults, rhsTensor)) {
+          tmpUse[rhsTensor] = std::make_pair(rhsAccess, Assignment(op));
+        }
       }
       stmt = op;
     }
@@ -2159,260 +1441,202 @@
   assemble.print(os);
   return os;
 }
->>>>>>> 44847b70
-
-        struct CollectSoftDependencies : public IndexNotationVisitor {
-            using IndexNotationVisitor::visit;
-
-            map<IndexVar, multiset<IndexVar>> softDeps;
-
-            void visit(const AssignmentNode* op) {
-                op->lhs.accept(this);
-                op->rhs.accept(this);
-            }
-
-            void visit(const AccessNode* node) {
-                const auto& modeOrdering = node->tensorVar.getFormat().getModeOrdering();
-                for (size_t i = 1; i < (size_t)node->tensorVar.getOrder(); ++i) {
-                    const auto srcVar = node->indexVars[modeOrdering[i - 1]];
-                    const auto dstVar = node->indexVars[modeOrdering[i]];
-                    softDeps[dstVar].insert(srcVar);
-                }
-            }
-        };
-        CollectSoftDependencies collectSoftDeps;
-        stmt.accept(&collectSoftDeps);
-
-        const auto sortedVars = topologicallySort(hardDeps, collectSoftDeps.softDeps,
-                                                  dagBuilder.indexVarOriginalOrder);
-
-        // Reorder Foralls use a rewriter in case new nodes introduced outside of Forall
-        struct TopoReorderRewriter : public IndexNotationRewriter {
-            using IndexNotationRewriter::visit;
-
-            const vector<IndexVar>& sortedVars;
-            IndexStmt innerBody;
-            const map <IndexVar, ParallelUnit> forallParallelUnit;
-            const map <IndexVar, OutputRaceStrategy> forallOutputRaceStrategy;
-
-            TopoReorderRewriter(const vector<IndexVar>& sortedVars, IndexStmt innerBody,
-                                const map <IndexVar, ParallelUnit> forallParallelUnit,
-                                const map <IndexVar, OutputRaceStrategy> forallOutputRaceStrategy)
-                    : sortedVars(sortedVars), innerBody(innerBody),
-                      forallParallelUnit(forallParallelUnit), forallOutputRaceStrategy(forallOutputRaceStrategy)  {
-            }
-
-            void visit(const ForallNode* node) {
-                Forall foralli(node);
-                IndexVar i = foralli.getIndexVar();
-
-                // first forall must be in collected variables
-                taco_iassert(util::contains(sortedVars, i));
-                stmt = innerBody;
-                for (auto it = sortedVars.rbegin(); it != sortedVars.rend(); ++it) {
-                    stmt = forall(*it, stmt, forallParallelUnit.at(*it), forallOutputRaceStrategy.at(*it), foralli.getUnrollFactor());
-                }
-                return;
-            }
-
-        };
-        TopoReorderRewriter rewriter(sortedVars, dagBuilder.innerBody,
-                                     dagBuilder.forallParallelUnit, dagBuilder.forallOutputRaceStrategy);
-        return rewriter.rewrite(stmt);
-    }
-
-    IndexStmt scalarPromote(IndexStmt stmt, ProvenanceGraph provGraph,
-                            bool isWholeStmt, bool promoteScalar) {
-        std::map<Access,const ForallNode*> hoistLevel;
-        std::map<Access,IndexExpr> reduceOp;
-        struct FindHoistLevel : public IndexNotationVisitor {
-            using IndexNotationVisitor::visit;
-
-            std::map<Access,const ForallNode*>& hoistLevel;
-            std::map<Access,IndexExpr>& reduceOp;
-            std::map<Access,std::set<IndexVar>> hoistIndices;
-            std::set<IndexVar> derivedIndices;
-            std::set<IndexVar> indices;
-            const ProvenanceGraph& provGraph;
-            const bool isWholeStmt;
-            const bool promoteScalar;
-
-            FindHoistLevel(std::map<Access,const ForallNode*>& hoistLevel,
-                           std::map<Access,IndexExpr>& reduceOp,
-                           const ProvenanceGraph& provGraph,
-                           bool isWholeStmt, bool promoteScalar) :
-                    hoistLevel(hoistLevel), reduceOp(reduceOp), provGraph(provGraph),
-                    isWholeStmt(isWholeStmt), promoteScalar(promoteScalar) {}
-
-            void visit(const ForallNode* node) {
-                Forall foralli(node);
-                IndexVar i = foralli.getIndexVar();
-
-                // Don't allow hoisting out of forall's for GPU warp and block reduction
-                if (foralli.getParallelUnit() == ParallelUnit::GPUWarpReduction ||
-                    foralli.getParallelUnit() == ParallelUnit::GPUBlockReduction) {
-                    FindHoistLevel findHoistLevel(hoistLevel, reduceOp, provGraph, false,
-                                                  promoteScalar);
-                    foralli.getStmt().accept(&findHoistLevel);
-                    return;
-                }
-
-                std::vector<Access> resultAccesses;
-                std::tie(resultAccesses, std::ignore) = getResultAccesses(foralli);
-                for (const auto& resultAccess : resultAccesses) {
-                    if (!promoteScalar && resultAccess.getIndexVars().empty()) {
-                        continue;
-                    }
-
-                    std::set<IndexVar> resultIndices(resultAccess.getIndexVars().begin(),
-                                                     resultAccess.getIndexVars().end());
-                    if (std::includes(indices.begin(), indices.end(),
-                                      resultIndices.begin(), resultIndices.end()) &&
-                        !util::contains(hoistLevel, resultAccess)) {
-                        hoistLevel[resultAccess] = node;
-                        hoistIndices[resultAccess] = indices;
-
-                        auto resultDerivedIndices = resultIndices;
-                        for (const auto& iv : resultIndices) {
-                            for (const auto& div : provGraph.getFullyDerivedDescendants(iv)) {
-                                resultDerivedIndices.insert(div);
-                            }
-                        }
-                        if (!isWholeStmt || resultDerivedIndices != derivedIndices) {
-                            reduceOp[resultAccess] = IndexExpr();
-                        }
-                    }
-                }
-
-                auto newIndices = provGraph.newlyRecoverableParents(i, derivedIndices);
-                newIndices.push_back(i);
-                derivedIndices.insert(newIndices.begin(), newIndices.end());
-
-                const auto underivedIndices = getIndexVars(foralli);
-                for (const auto& newIndex : newIndices) {
-                    if (util::contains(underivedIndices, newIndex)) {
-                        indices.insert(newIndex);
-                    }
-                }
-
-                IndexNotationVisitor::visit(node);
-
-                for (const auto& newIndex : newIndices) {
-                    indices.erase(newIndex);
-                    derivedIndices.erase(newIndex);
-                }
-            }
-
-            void visit(const AssignmentNode* op) {
-                if (util::contains(hoistLevel, op->lhs) &&
-                    hoistIndices[op->lhs] == indices) {
-                    hoistLevel.erase(op->lhs);
-                }
-                if (util::contains(reduceOp, op->lhs)) {
-                    reduceOp[op->lhs] = op->op;
-                }
-            }
-        };
-        FindHoistLevel findHoistLevel(hoistLevel, reduceOp, provGraph, isWholeStmt,
-                                      promoteScalar);
-        stmt.accept(&findHoistLevel);
-
-        struct HoistWrites : public IndexNotationRewriter {
-            using IndexNotationRewriter::visit;
-
-            const std::map<Access,const ForallNode*>& hoistLevel;
-            const std::map<Access,IndexExpr>& reduceOp;
-
-            HoistWrites(const std::map<Access,const ForallNode*>& hoistLevel,
-                        const std::map<Access,IndexExpr>& reduceOp) :
-                    hoistLevel(hoistLevel), reduceOp(reduceOp) {}
-
-            void visit(const ForallNode* node) {
-                Forall foralli(node);
-                IndexVar i = foralli.getIndexVar();
-                IndexStmt body = rewrite(foralli.getStmt());
-
-                std::vector<IndexStmt> consumers;
-                for (const auto& resultAccess : hoistLevel) {
-                    if (resultAccess.second == node) {
-                        // This assumes the index expression yields at most one result tensor;
-                        // will not work correctly if there are multiple results.
-                        TensorVar resultVar = resultAccess.first.getTensorVar();
-                        TensorVar val("t" + i.getName() + resultVar.getName(),
-                                      Type(resultVar.getType().getDataType(), {}));
-                        body = ReplaceReductionExpr(
-                                map<Access,Access>({{resultAccess.first, val()}})).rewrite(body);
-
-                        IndexExpr op = util::contains(reduceOp, resultAccess.first)
-                                       ? reduceOp.at(resultAccess.first) : IndexExpr();
-                        IndexStmt consumer = Assignment(Access(resultAccess.first), val(), op);
-                        consumers.push_back(consumer);
-                    }
-                }
-
-                if (body == foralli.getStmt()) {
-                    taco_iassert(consumers.empty());
-                    stmt = node;
-                    return;
-                }
-
-                stmt = forall(i, body, foralli.getParallelUnit(),
-                              foralli.getOutputRaceStrategy(), foralli.getUnrollFactor());
-                for (const auto& consumer : consumers) {
-                    stmt = where(consumer, stmt);
-                }
-            }
-        };
-        HoistWrites hoistWrites(hoistLevel, reduceOp);
-        return hoistWrites.rewrite(stmt);
-    }
-
-    IndexStmt scalarPromote(IndexStmt stmt) {
-        return scalarPromote(stmt, ProvenanceGraph(stmt), true, false);
-    }
-
-    static bool compare(std::vector<IndexVar> vars1, std::vector<IndexVar> vars2) {
-        return vars1 == vars2;
-    }
-
-// TODO Temporary function to insert workspaces into SpMM kernels
-    static IndexStmt optimizeSpMM(IndexStmt stmt) {
-        if (!isa<Forall>(stmt)) {
-            return stmt;
-        }
-        Forall foralli = to<Forall>(stmt);
-        IndexVar i = foralli.getIndexVar();
-
-        if (!isa<Forall>(foralli.getStmt())) {
-            return stmt;
-        }
-        Forall forallk = to<Forall>(foralli.getStmt());
-        IndexVar k = forallk.getIndexVar();
-
-        if (!isa<Forall>(forallk.getStmt())) {
-            return stmt;
-        }
-        Forall forallj = to<Forall>(forallk.getStmt());
-        IndexVar j = forallj.getIndexVar();
-
-        if (!isa<Assignment>(forallj.getStmt())) {
-            return stmt;
-        }
-        Assignment assignment = to<Assignment>(forallj.getStmt());
-
-        if (!isa<Mul>(assignment.getRhs())) {
-            return stmt;
-        }
-        Mul mul = to<Mul>(assignment.getRhs());
-
-        taco_iassert(isa<Access>(assignment.getLhs()));
-        if (!isa<Access>(mul.getA())) {
-            return stmt;
-        }
-<<<<<<< HEAD
-        if (!isa<Access>(mul.getB())) {
-            return stmt;
-=======
+
+
+// Autoscheduling functions
+
+IndexStmt parallelizeOuterLoop(IndexStmt stmt) {
+  // get outer ForAll
+  Forall forall;
+  bool matched = false;
+  match(stmt,
+        function<void(const ForallNode*,Matcher*)>([&forall, &matched](
+                const ForallNode* node, Matcher* ctx) {
+          if (!matched) forall = node;
+          matched = true;
+        })
+  );
+
+  if (!matched) return stmt;
+  string reason;
+
+  if (should_use_CUDA_codegen()) {
+    for (const auto& temp : getTemporaries(stmt)) {
+      // Don't parallelize computations that use non-scalar temporaries. 
+      if (temp.getOrder() > 0) {
+        return stmt;
+      }
+    }
+
+    IndexVar i1, i2;
+    IndexStmt parallelized256 = stmt.split(forall.getIndexVar(), i1, i2, 256);
+    parallelized256 = Parallelize(i1, ParallelUnit::GPUBlock, OutputRaceStrategy::NoRaces).apply(parallelized256, &reason);
+    if (parallelized256 == IndexStmt()) {
+      return stmt;
+    }
+
+    parallelized256 = Parallelize(i2, ParallelUnit::GPUThread, OutputRaceStrategy::NoRaces).apply(parallelized256, &reason);
+    if (parallelized256 == IndexStmt()) {
+      return stmt;
+    }
+    return parallelized256;
+  }
+  else {
+    IndexStmt parallelized = Parallelize(forall.getIndexVar(), ParallelUnit::CPUThread, OutputRaceStrategy::NoRaces).apply(stmt, &reason);
+    if (parallelized == IndexStmt()) {
+      // can't parallelize
+      return stmt;
+    }
+    return parallelized;
+  }
+}
+
+// Takes in a set of pairs of IndexVar and level for a given tensor and orders
+// the IndexVars by tensor level
+static vector<pair<IndexVar, bool>> 
+varOrderFromTensorLevels(set<pair<IndexVar, pair<int, bool>>> tensorLevelVars) {
+  vector<pair<IndexVar, pair<int, bool>>> sortedPairs(tensorLevelVars.begin(), 
+                                                      tensorLevelVars.end());
+  auto comparator = [](const pair<IndexVar, pair<int, bool>> &left, 
+                       const pair<IndexVar, pair<int, bool>> &right) {
+    return left.second.first < right.second.first;
+  };
+  std::sort(sortedPairs.begin(), sortedPairs.end(), comparator);
+
+  vector<pair<IndexVar, bool>> varOrder;
+  std::transform(sortedPairs.begin(),
+                sortedPairs.end(),
+                std::back_inserter(varOrder),
+                [](const std::pair<IndexVar, pair<int, bool>>& p) {
+                  return pair<IndexVar, bool>(p.first, p.second.second);
+                });
+  return varOrder;
+}
+
+
+// Takes in varOrders from many tensors and creates a map of dependencies between IndexVars
+static map<IndexVar, set<IndexVar>>
+depsFromVarOrders(map<string, vector<pair<IndexVar,bool>>> varOrders) {
+  map<IndexVar, set<IndexVar>> deps;
+  for (const auto& varOrderPair : varOrders) {
+    const auto& varOrder = varOrderPair.second;
+    for (auto firstit = varOrder.begin(); firstit != varOrder.end(); ++firstit) {
+      for (auto secondit = firstit + 1; secondit != varOrder.end(); ++secondit) {
+        if (firstit->second || secondit->second) { // one of the dimensions must enforce constraints
+          if (deps.count(secondit->first)) {
+            deps[secondit->first].insert(firstit->first);
+          } else {
+            deps[secondit->first] = {firstit->first};
+          }
+        }
+      }
+    }
+  }
+  return deps;
+}
+
+
+static vector<IndexVar>
+topologicallySort(map<IndexVar,set<IndexVar>> hardDeps,
+                  map<IndexVar,multiset<IndexVar>> softDeps,
+                  vector<IndexVar> originalOrder) {
+  vector<IndexVar> sortedVars;
+  unsigned long countVars = originalOrder.size();
+  while (sortedVars.size() < countVars) {
+    // Scan for variable with no dependencies
+    IndexVar freeVar;
+    size_t freeVarPos = std::numeric_limits<size_t>::max();
+    size_t minSoftDepsRemaining = std::numeric_limits<size_t>::max();
+    for (size_t i = 0; i < originalOrder.size(); ++i) {
+      IndexVar var = originalOrder[i];
+      if (!hardDeps.count(var) || hardDeps[var].empty()) {  
+        const size_t softDepsRemaining = softDeps.count(var) ? 
+                                         softDeps[var].size() : 0;
+        if (softDepsRemaining < minSoftDepsRemaining) {
+          freeVar = var;
+          freeVarPos = i;
+          minSoftDepsRemaining = softDepsRemaining;
+        }
+      }
+    }
+
+    // No free var found there is a cycle
+    taco_iassert(freeVarPos != std::numeric_limits<size_t>::max())
+        << "Cycles in iteration graphs must be resolved, through transpose, "
+        << "before the expression is passed to the topological sorting "
+        << "routine.";
+
+    sortedVars.push_back(freeVar);
+
+    // remove dependencies on variable
+    for (auto& varTensorDepsPair : hardDeps) {
+      auto& varTensorDeps = varTensorDepsPair.second;
+      if (varTensorDeps.count(freeVar)) {
+        varTensorDeps.erase(freeVar);
+      }
+    }
+    for (auto& varTensorDepsPair : softDeps) {
+      auto& varTensorDeps = varTensorDepsPair.second;
+      if (varTensorDeps.count(freeVar)) {
+        varTensorDeps.erase(freeVar);
+      }
+    }
+    originalOrder.erase(originalOrder.begin() + freeVarPos);
+  }
+  return sortedVars;
+}
+
+
+IndexStmt reorderLoopsTopologically(IndexStmt stmt) {
+  // Collect tensorLevelVars which stores the pairs of IndexVar and tensor
+  // level that each tensor is accessed at
+  struct DAGBuilder : public IndexNotationVisitor {
+    using IndexNotationVisitor::visit;
+    // int is level, bool is if level enforces constraints (ie not dense)
+    map<string, set<pair<IndexVar, pair<int, bool>>>> tensorLevelVars;
+    IndexStmt innerBody;
+    map <IndexVar, ParallelUnit> forallParallelUnit;
+    map <IndexVar, OutputRaceStrategy> forallOutputRaceStrategy;
+    vector<IndexVar> indexVarOriginalOrder;
+    Iterators iterators;
+
+    DAGBuilder(Iterators iterators) : iterators(iterators) {};
+
+    void visit(const ForallNode* node) {
+      Forall foralli(node);
+      IndexVar i = foralli.getIndexVar();
+
+      MergeLattice lattice = MergeLattice::make(foralli, iterators, ProvenanceGraph(), {}); // TODO
+      indexVarOriginalOrder.push_back(i);
+      forallParallelUnit[i] = foralli.getParallelUnit();
+      forallOutputRaceStrategy[i] = foralli.getOutputRaceStrategy();
+
+      // Iterator and if Iterator enforces constraints
+      vector<pair<Iterator, bool>> depIterators;
+      for (Iterator iterator : lattice.points()[0].iterators()) {
+        if (!iterator.isDimensionIterator()) {
+          depIterators.push_back({iterator, true});
+        }
+      }
+
+      for (Iterator iterator : lattice.points()[0].locators()) {
+        depIterators.push_back({iterator, false});
+      }
+
+      // add result iterators that append
+      for (Iterator iterator : lattice.results()) {
+        depIterators.push_back({iterator, !iterator.hasInsert()});
+      }
+
+      for (const auto& iteratorPair : depIterators) {
+        int level = iteratorPair.first.getMode().getLevel();
+        string tensor = to<ir::Var>(iteratorPair.first.getTensor())->name;
+        if (tensorLevelVars.count(tensor)) {
+          tensorLevelVars[tensor].insert({{i, {level, iteratorPair.second}}});
+        }
+        else {
+          tensorLevelVars[tensor] = {{{i, {level, iteratorPair.second}}}};
+        }
       }
 
       if (!isa<Forall>(foralli.getStmt())) {
@@ -2536,91 +1760,231 @@
       for (const auto& resultAccess : resultAccesses) {
         if (!promoteScalar && resultAccess.getIndexVars().empty()) {
           continue;
->>>>>>> 44847b70
-        }
-
-        Access Aaccess = to<Access>(assignment.getLhs());
-        Access Baccess = to<Access>(mul.getA());
-        Access Caccess = to<Access>(mul.getB());
-
-        if (Aaccess.getIndexVars().size() != 2 ||
-            Baccess.getIndexVars().size() != 2 ||
-            Caccess.getIndexVars().size() != 2) {
-            return stmt;
-        }
-
-        if (!compare(Aaccess.getIndexVars(), {i,j}) ||
-            !compare(Baccess.getIndexVars(), {i,k}) ||
-            !compare(Caccess.getIndexVars(), {k,j})) {
-            return stmt;
-        }
-
-        TensorVar A = Aaccess.getTensorVar();
-        if (A.getFormat().getModeFormats()[0].getName() != "dense" ||
-            A.getFormat().getModeFormats()[1].getName() != "compressed" ||
-            A.getFormat().getModeOrdering()[0] != 0 ||
-            A.getFormat().getModeOrdering()[1] != 1) {
-            return stmt;
-        }
-
-        // I think we can to linear combination of rows as long as there are no permutations in the format and the
-        // level formats are ordered. The i -> k -> j loops should iterate over the data structures without issue.
-        TensorVar B = Baccess.getTensorVar();
-        if (!B.getFormat().getModeFormats()[0].isOrdered() ||
-            !B.getFormat().getModeFormats()[1].isOrdered() ||
-            B.getFormat().getModeOrdering()[0] != 0 ||
-            B.getFormat().getModeOrdering()[1] != 1) {
-            return stmt;
-        }
-
-        TensorVar C = Caccess.getTensorVar();
-        if (!C.getFormat().getModeFormats()[0].isOrdered() ||
-            !C.getFormat().getModeFormats()[1].isOrdered() ||
-            C.getFormat().getModeOrdering()[0] != 0 ||
-            C.getFormat().getModeOrdering()[1] != 1) {
-            return stmt;
-        }
-
-<<<<<<< HEAD
-        // It's an SpMM statement so return an optimized SpMM statement
-        TensorVar w("w",
-                    Type(A.getType().getDataType(),
-                         {A.getType().getShape().getDimension(1)}),
-                    taco::dense);
-        return forall(i,
-                      where(forall(j,
-                                   A(i,j) = w(j)),
-                            forall(k,
-                                   forall(j,
-                                          w(j) += B(i,k) * C(k,j)))));
-=======
+        }
+
+        std::set<IndexVar> resultIndices(resultAccess.getIndexVars().begin(),
+                                         resultAccess.getIndexVars().end());
+        if (std::includes(indices.begin(), indices.end(), 
+                          resultIndices.begin(), resultIndices.end()) &&
+            !util::contains(hoistLevel, resultAccess)) {
+          hoistLevel[resultAccess] = node;
+          hoistIndices[resultAccess] = indices;
+
+          auto resultDerivedIndices = resultIndices;
+          for (const auto& iv : resultIndices) {
+            for (const auto& div : provGraph.getFullyDerivedDescendants(iv)) {
+              resultDerivedIndices.insert(div);
+            }
+          }
+          if (!isWholeStmt || resultDerivedIndices != derivedIndices) {
+            reduceOp[resultAccess] = IndexExpr();
+          }
+        }
+      }
+
+      auto newIndices = provGraph.newlyRecoverableParents(i, derivedIndices);
+      newIndices.push_back(i);
+      derivedIndices.insert(newIndices.begin(), newIndices.end());
+
+      const auto underivedIndices = getIndexVars(foralli);
+      for (const auto& newIndex : newIndices) {
+        if (util::contains(underivedIndices, newIndex)) {
+          indices.insert(newIndex);
+        }
+      }
+
+      IndexNotationVisitor::visit(node);
+
+      for (const auto& newIndex : newIndices) {
+        indices.erase(newIndex);
+        derivedIndices.erase(newIndex);
+      }
+    }
+
+    void visit(const AssignmentNode* op) {
+      if (util::contains(hoistLevel, op->lhs) && 
+          hoistIndices[op->lhs] == indices) {
+        hoistLevel.erase(op->lhs);
+      }
+      if (util::contains(reduceOp, op->lhs)) {
+        reduceOp[op->lhs] = op->op;
+      }
+    }
+  };
+  FindHoistLevel findHoistLevel(hoistLevel, reduceOp, provGraph, isWholeStmt, 
+                                promoteScalar);
+  stmt.accept(&findHoistLevel);
+  
+  struct HoistWrites : public IndexNotationRewriter {
+    using IndexNotationRewriter::visit;
+
+    const std::map<Access,const ForallNode*>& hoistLevel;
+    const std::map<Access,IndexExpr>& reduceOp;
+
+    HoistWrites(const std::map<Access,const ForallNode*>& hoistLevel,
+                const std::map<Access,IndexExpr>& reduceOp) : 
+        hoistLevel(hoistLevel), reduceOp(reduceOp) {}
+
+    void visit(const ForallNode* node) {
+      Forall foralli(node);
+      IndexVar i = foralli.getIndexVar();
+      IndexStmt body = rewrite(foralli.getStmt());
+
+      std::vector<IndexStmt> consumers;
+      for (const auto& resultAccess : hoistLevel) {
+        if (resultAccess.second == node) {
+          // This assumes the index expression yields at most one result tensor; 
+          // will not work correctly if there are multiple results.
+          TensorVar resultVar = resultAccess.first.getTensorVar();
+          TensorVar val("t" + i.getName() + resultVar.getName(), 
+                        Type(resultVar.getType().getDataType(), {}));
+          body = ReplaceReductionExpr(
+              map<Access,Access>({{resultAccess.first, val()}})).rewrite(body);
+
+          IndexExpr op = util::contains(reduceOp, resultAccess.first) 
+                       ? reduceOp.at(resultAccess.first) : IndexExpr();
+          IndexStmt consumer = Assignment(Access(resultAccess.first), val(), op);
+          consumers.push_back(consumer);
+        }
+      }
+
+      if (body == foralli.getStmt()) {
+        taco_iassert(consumers.empty());
+        stmt = node;
+        return;
+      }
+
       stmt = forall(i, body, foralli.getMergeStrategy(), foralli.getParallelUnit(),
                     foralli.getOutputRaceStrategy(), foralli.getUnrollFactor());
       for (const auto& consumer : consumers) {
         stmt = where(consumer, stmt);
       }
->>>>>>> 44847b70
-    }
-
-    IndexStmt insertTemporaries(IndexStmt stmt)
-    {
-        IndexStmt spmm = optimizeSpMM(stmt);
-        if (spmm != stmt) {
-            return spmm;
-        }
-
-        // TODO Implement general workspacing when scattering into sparse result modes
-
-        // Result dimensions that are indexed by free variables dominated by a
-        // reduction variable are scattered into.  If any of these are compressed
-        // then we introduce a dense workspace to scatter into instead.  The where
-        // statement must push the reduction loop into the producer side, leaving
-        // only the free variable loops on the consumer side.
-
-        //vector<IndexVar> reductionVars = getReductionVars(stmt);
-        //...
-
-        return stmt;
-    }
+    }
+  };
+  HoistWrites hoistWrites(hoistLevel, reduceOp);
+  return hoistWrites.rewrite(stmt);
+}
+
+IndexStmt scalarPromote(IndexStmt stmt) {
+  return scalarPromote(stmt, ProvenanceGraph(stmt), true, false);
+}
+
+static bool compare(std::vector<IndexVar> vars1, std::vector<IndexVar> vars2) {
+  return vars1 == vars2;
+}
+
+// TODO Temporary function to insert workspaces into SpMM kernels
+static IndexStmt optimizeSpMM(IndexStmt stmt) {
+  if (!isa<Forall>(stmt)) {
+    return stmt;
+  }
+  Forall foralli = to<Forall>(stmt);
+  IndexVar i = foralli.getIndexVar();
+
+  if (!isa<Forall>(foralli.getStmt())) {
+    return stmt;
+  }
+  Forall forallk = to<Forall>(foralli.getStmt());
+  IndexVar k = forallk.getIndexVar();
+
+  if (!isa<Forall>(forallk.getStmt())) {
+    return stmt;
+  }
+  Forall forallj = to<Forall>(forallk.getStmt());
+  IndexVar j = forallj.getIndexVar();
+
+  if (!isa<Assignment>(forallj.getStmt())) {
+    return stmt;
+  }
+  Assignment assignment = to<Assignment>(forallj.getStmt());
+
+  if (!isa<Mul>(assignment.getRhs())) {
+    return stmt;
+  }
+  Mul mul = to<Mul>(assignment.getRhs());
+
+  taco_iassert(isa<Access>(assignment.getLhs()));
+  if (!isa<Access>(mul.getA())) {
+    return stmt;
+  }
+  if (!isa<Access>(mul.getB())) {
+    return stmt;
+  }
+
+  Access Aaccess = to<Access>(assignment.getLhs());
+  Access Baccess = to<Access>(mul.getA());
+  Access Caccess = to<Access>(mul.getB());
+
+  if (Aaccess.getIndexVars().size() != 2 ||
+      Baccess.getIndexVars().size() != 2 ||
+      Caccess.getIndexVars().size() != 2) {
+    return stmt;
+  }
+
+  if (!compare(Aaccess.getIndexVars(), {i,j}) ||
+      !compare(Baccess.getIndexVars(), {i,k}) ||
+      !compare(Caccess.getIndexVars(), {k,j})) {
+    return stmt;
+  }
+
+  TensorVar A = Aaccess.getTensorVar();
+  if (A.getFormat().getModeFormats()[0].getName() != "dense" ||
+      A.getFormat().getModeFormats()[1].getName() != "compressed" ||
+      A.getFormat().getModeOrdering()[0] != 0 ||
+      A.getFormat().getModeOrdering()[1] != 1) {
+    return stmt;
+  }
+
+  // I think we can to linear combination of rows as long as there are no permutations in the format and the
+  // level formats are ordered. The i -> k -> j loops should iterate over the data structures without issue.
+  TensorVar B = Baccess.getTensorVar();
+  if (!B.getFormat().getModeFormats()[0].isOrdered() ||
+      !B.getFormat().getModeFormats()[1].isOrdered() ||
+      B.getFormat().getModeOrdering()[0] != 0 ||
+      B.getFormat().getModeOrdering()[1] != 1) {
+    return stmt;
+  }
+
+  TensorVar C = Caccess.getTensorVar();
+  if (!C.getFormat().getModeFormats()[0].isOrdered() ||
+      !C.getFormat().getModeFormats()[1].isOrdered() ||
+      C.getFormat().getModeOrdering()[0] != 0 ||
+      C.getFormat().getModeOrdering()[1] != 1) {
+    return stmt;
+  }
+
+  // It's an SpMM statement so return an optimized SpMM statement
+  TensorVar w("w",
+              Type(A.getType().getDataType(), 
+              {A.getType().getShape().getDimension(1)}),
+              taco::dense);
+  return forall(i,
+                where(forall(j,
+                             A(i,j) = w(j)),
+                      forall(k,
+                             forall(j,
+                                    w(j) += B(i,k) * C(k,j)))));
+}
+
+IndexStmt insertTemporaries(IndexStmt stmt)
+{
+  IndexStmt spmm = optimizeSpMM(stmt);
+  if (spmm != stmt) {
+    return spmm;
+  }
+
+  // TODO Implement general workspacing when scattering into sparse result modes
+
+  // Result dimensions that are indexed by free variables dominated by a
+  // reduction variable are scattered into.  If any of these are compressed
+  // then we introduce a dense workspace to scatter into instead.  The where
+  // statement must push the reduction loop into the producer side, leaving
+  // only the free variable loops on the consumer side.
+
+  //vector<IndexVar> reductionVars = getReductionVars(stmt);
+  //...
+
+  return stmt;
+}
 
 }
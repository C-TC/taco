--- conflicted
+++ resolved
@@ -1224,11 +1224,7 @@
 IndexStmt IndexStmt::divide(IndexVar i, IndexVar i1, IndexVar i2, size_t splitFactor) const {
   taco_not_supported_yet;
   // mostly the same as split, but instead of splitFactor being a constant use an expression
-<<<<<<< HEAD
-  return IndexStmt();
-=======
   return *this;
->>>>>>> 01c269b2
 }
 
 IndexStmt IndexStmt::precompute(IndexExpr expr, IndexVar i, IndexVar iw, TensorVar workspace) const {
@@ -1282,10 +1278,7 @@
   for (Access argAccess : getArgumentAccesses(*this)) {
     if (argAccess.getTensorVar() == access.getTensorVar() && argAccess.getIndexVars() == access.getIndexVars()) {
       foundAccess = true;
-<<<<<<< HEAD
-=======
       break;
->>>>>>> 01c269b2
     }
   }
   if (!foundAccess) {
@@ -1297,7 +1290,7 @@
   vector<IndexVar> underivedParentAncestors = provGraph.getUnderivedAncestors(i);
   size_t max_mode = 0;
   for (IndexVar underived : underivedParentAncestors) {
-    int mode_index = 0; // which of the access index vars match?
+    size_t mode_index = 0; // which of the access index vars match?
     for (auto var : access.getIndexVars()) {
       if (var == underived) {
         break;

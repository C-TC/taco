--- conflicted
+++ resolved
@@ -6,12 +6,8 @@
 #include <vector>
 #include <utility>
 #include <set>
-<<<<<<< HEAD
 #include <taco/ir/simplify.h>
 #include "lower/mode_access.h"
-=======
-#include <map>
->>>>>>> fd78e860
 
 #include "error/error_checks.h"
 #include "taco/error/error_messages.h"
@@ -179,7 +175,7 @@
       eq = false;
       return;
     }
-    if (anode->indexVars.size() != anode->indexVars.size()) {
+    if (anode->indexVars.size() != bnode->indexVars.size()) {
       eq = false;
       return;
     }
@@ -277,7 +273,7 @@
       return;
     }
     auto bnode = to<CallIntrinsicNode>(bExpr.ptr);
-    if (anode->func->getName() != bnode->func->getName() || 
+    if (anode->func->getName() != bnode->func->getName() ||
         anode->args.size() != bnode->args.size()) {
       eq = false;
       return;
@@ -297,7 +293,7 @@
       return;
     }
     auto bnode = to<ReductionNode>(bExpr.ptr);
-    if (!check(anode->op, bnode->op) || 
+    if (!check(anode->op, bnode->op) ||
         !check(anode->var, bnode->var) ||
         !check(anode->a, bnode->a)) {
       eq = false;
@@ -312,7 +308,7 @@
       return;
     }
     auto bnode = to<AssignmentNode>(bStmt.ptr);
-    if (!check(anode->lhs, bnode->lhs) || 
+    if (!check(anode->lhs, bnode->lhs) ||
         !check(anode->rhs, bnode->rhs) ||
         !check(anode->op, bnode->op)) {
       eq = false;
@@ -327,7 +323,7 @@
       return;
     }
     auto bnode = to<YieldNode>(bStmt.ptr);
-    if (anode->indexVars.size() != anode->indexVars.size()) {
+    if (anode->indexVars.size() != bnode->indexVars.size()) {
       eq = false;
       return;
     }
@@ -337,7 +333,7 @@
         return;
       }
     }
-    if (!check(anode->expr, bnode->expr)) { 
+    if (!check(anode->expr, bnode->expr)) {
       eq = false;
       return;
     }
@@ -352,7 +348,9 @@
     auto bnode = to<ForallNode>(bStmt.ptr);
     if (!check(anode->indexVar, bnode->indexVar) ||
         !check(anode->stmt, bnode->stmt) ||
-        anode->tags != bnode->tags) {
+        anode->parallel_unit != bnode->parallel_unit ||
+        anode->output_race_strategy != bnode->output_race_strategy ||
+        anode->unrollFactor != bnode->unrollFactor) {
       eq = false;
       return;
     }
@@ -395,6 +393,20 @@
     auto bnode = to<MultiNode>(bStmt.ptr);
     if (!check(anode->stmt1, bnode->stmt1) ||
         !check(anode->stmt2, bnode->stmt2)) {
+      eq = false;
+      return;
+    }
+    eq = true;
+  }
+
+  void visit(const SuchThatNode* anode) {
+    if (!isa<SuchThatNode>(bStmt.ptr)) {
+      eq = false;
+      return;
+    }
+    auto bnode = to<SuchThatNode>(bStmt.ptr);
+    if (!check(anode->stmt, bnode->stmt) ||
+         anode->predicate != bnode->predicate) {
       eq = false;
       return;
     }
@@ -451,7 +463,7 @@
       eq = false;
       return;
     }
-    if (anode->indexVars.size() != anode->indexVars.size()) {
+    if (anode->indexVars.size() != bnode->indexVars.size()) {
       eq = false;
       return;
     }
@@ -549,7 +561,7 @@
       return;
     }
     auto bnode = to<CallIntrinsicNode>(bExpr.ptr);
-    if (anode->func->getName() != bnode->func->getName() || 
+    if (anode->func->getName() != bnode->func->getName() ||
         anode->args.size() != bnode->args.size()) {
       eq = false;
       return;
@@ -569,8 +581,8 @@
       return;
     }
     auto bnode = to<ReductionNode>(bExpr.ptr);
-    if (!equals(anode->op, bnode->op) || 
-        anode->var != bnode->var || 
+    if (!equals(anode->op, bnode->op) ||
+        anode->var != bnode->var ||
         !equals(anode->a, bnode->a)) {
       eq = false;
       return;
@@ -598,7 +610,7 @@
       return;
     }
     auto bnode = to<YieldNode>(bStmt.ptr);
-    if (anode->indexVars.size() != anode->indexVars.size()) {
+    if (anode->indexVars.size() != bnode->indexVars.size()) {
       eq = false;
       return;
     }
@@ -608,7 +620,7 @@
         return;
       }
     }
-    if (!equals(anode->expr, bnode->expr)) { 
+    if (!equals(anode->expr, bnode->expr)) {
       eq = false;
       return;
     }
@@ -624,7 +636,8 @@
     if (anode->indexVar != bnode->indexVar ||
         !equals(anode->stmt, bnode->stmt) ||
         anode->parallel_unit != bnode->parallel_unit ||
-        anode->output_race_strategy != bnode->output_race_strategy) {
+        anode->output_race_strategy != bnode->output_race_strategy ||
+        anode->unrollFactor != bnode->unrollFactor) {
       eq = false;
       return;
     }
@@ -1071,8 +1084,8 @@
 CallIntrinsic::CallIntrinsic(const CallIntrinsicNode* n) : IndexExpr(n) {
 }
 
-CallIntrinsic::CallIntrinsic(const std::shared_ptr<Intrinsic>& func,  
-                             const std::vector<IndexExpr>& args) 
+CallIntrinsic::CallIntrinsic(const std::shared_ptr<Intrinsic>& func,
+                             const std::vector<IndexExpr>& args)
     : CallIntrinsic(new CallIntrinsicNode(func, args)) {
 }
 
@@ -1328,7 +1341,6 @@
   return indexVarDomains;
 }
 
-<<<<<<< HEAD
 IndexStmt IndexStmt::concretize() const {
   IndexStmt stmt = *this;
   if (isEinsumNotation(stmt)) {
@@ -1521,18 +1533,6 @@
   return UnrollLoop(i, unrollFactor).rewrite(*this);
 }
 
-bool equals(IndexStmt a, IndexStmt b) {
-  if (!a.defined() && !b.defined()) {
-    return true;
-  }
-  if ((a.defined() && !b.defined()) || (!a.defined() && b.defined())) {
-    return false;
-  }
-  return Equals().check(a,b);
-}
-
-=======
->>>>>>> fd78e860
 std::ostream& operator<<(std::ostream& os, const IndexStmt& expr) {
   if (!expr.defined()) return os << "IndexStmt()";
   IndexNotationPrinter printer(os);
@@ -1600,7 +1600,7 @@
 Yield::Yield(const YieldNode* n) : IndexStmt(n) {
 }
 
-Yield::Yield(const std::vector<IndexVar>& indexVars, IndexExpr expr) 
+Yield::Yield(const std::vector<IndexVar>& indexVars, IndexExpr expr)
     : Yield(new YieldNode(indexVars, expr)) {
 }
 

--- conflicted
+++ resolved
@@ -269,7 +269,6 @@
         return;
       }
     }
-<<<<<<< HEAD
     if (anode->isAccessingStructure != bnode->isAccessingStructure ||
         anode->windowedModes != bnode->windowedModes ||
         anode->indexSetModes != bnode->indexSetModes) {
@@ -277,13 +276,6 @@
       return;
     }
     eq = true;
-=======
-    if (anode->windowedModes != bnode->windowedModes) {
-      eq = false;
-      return;
-    }
-    eq = anode->indexSetModes == bnode->indexSetModes;
->>>>>>> 3fc8a46e
   }
 
   void visit(const LiteralNode* anode) {
@@ -674,7 +666,6 @@
         return;
       }
     }
-<<<<<<< HEAD
     if (anode->isAccessingStructure != bnode->isAccessingStructure ||
         anode->windowedModes != bnode->windowedModes ||
         anode->indexSetModes != bnode->indexSetModes) {
@@ -682,13 +673,6 @@
       return;
     }
     eq = true;
-=======
-    if (anode->windowedModes != bnode->windowedModes) {
-      eq = false;
-      return;
-    }
-    eq = anode->indexSetModes == bnode->indexSetModes;
->>>>>>> 3fc8a46e
   }
 
   void visit(const LiteralNode* anode) {
@@ -1038,17 +1022,10 @@
 Access::Access(const AccessNode* n) : IndexExpr(n) {
 }
 
-<<<<<<< HEAD
 Access::Access(const TensorVar& tensor, const std::vector<IndexVar>& indices,
                const std::map<int, std::shared_ptr<IndexVarIterationModifier>>& modifiers,
                bool isAccessingStructure)
     : Access(new AccessNode(tensor, indices, modifiers, isAccessingStructure)) {
-=======
-Access::Access(const TensorVar& tensor,
-               const std::vector<IndexVar>& indices,
-               const std::map<int, std::shared_ptr<IndexVarIterationModifier>>& modifiers)
-    : Access(new AccessNode(tensor, indices, modifiers)) {
->>>>>>> 3fc8a46e
 }
 
 const TensorVar& Access::getTensorVar() const {
@@ -1093,8 +1070,6 @@
   return getNode(*this)->windowedModes.at(mode).stride;
 }
 
-<<<<<<< HEAD
-=======
 bool operator==(const Access& a, const Access& b) {
   // Short-circuit for when the Access pointers are the same.
   if (getNode(a) == getNode(b)) {
@@ -1135,7 +1110,6 @@
   return getNode(a)->indexSetModes < getNode(b)->indexSetModes;
 }
 
->>>>>>> 3fc8a46e
 bool Access::hasIndexSetModes() const {
   return !getNode(*this)->indexSetModes.empty();
 }
@@ -3031,8 +3005,6 @@
   return result;
 }
 
-<<<<<<< HEAD
-=======
 bool allForFreeLoopsBeforeAllReductionLoops(IndexStmt stmt) {
 
     struct LoopOrderGetter : IndexNotationVisitor {
@@ -3072,7 +3044,6 @@
     }
     return true;
   }
->>>>>>> 3fc8a46e
 
 std::map<Forall, Where> getTemporaryLocations(IndexStmt stmt) {
   map<Forall, Where> temporaryLocs;

--- conflicted
+++ resolved
@@ -25,18 +25,11 @@
   map<TensorVar, ir::Expr> mapping;
 
   // Pack result tensor into output parameter list
-<<<<<<< HEAD
-  ir::Expr tensorVar = ir::Var::make(tensor.getName(), DataType(DataType::Float64),
-                                     tensor.getFormat());
-  mapping.insert({tensor, tensorVar});
-  results.push_back(tensorVar);
-=======
   ir::Expr tensorVarExpr = ir::Var::make(tensor.getName(),
                                          tensor.getType().getDataType(),
                                          tensor.getFormat());
   mapping.insert({tensor, tensorVarExpr});
   results.push_back(tensorVarExpr);
->>>>>>> 7eb923c1
 
   // Pack operand tensors into input parameter list
   for (TensorVar operand : getOperands(tensor.getIndexExpr())) {
@@ -44,15 +37,9 @@
                                            operand.getType().getDataType(),
                                            operand.getFormat());
     taco_iassert(!util::contains(mapping, operand));
-<<<<<<< HEAD
-    ir::Expr operandVar = ir::Var::make(operand.getName(), DataType(DataType::Float64),
-                                        operand.getFormat());
-    mapping.insert({operand, operandVar});
-    parameters.push_back(operandVar);
-=======
+
     mapping.insert({operand, operandVarExpr});
     parameters.push_back(operandVarExpr);
->>>>>>> 7eb923c1
   }
 
   return std::tuple<std::vector<ir::Expr>, std::vector<ir::Expr>,

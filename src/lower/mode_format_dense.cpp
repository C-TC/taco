--- conflicted
+++ resolved
@@ -8,15 +8,10 @@
 DenseModeFormat::DenseModeFormat() : DenseModeFormat(true, true, false) {
 }
 
-<<<<<<< HEAD
-DenseModeFormat::DenseModeFormat(const bool isOrdered, const bool isUnique) : 
-    ModeFormatImpl("dense", true, isOrdered, isUnique, false, true, false,
-                   false, true, true, false, false) {
-=======
-DenseModeFormat::DenseModeFormat(const bool isOrdered, const bool isUnique, const bool isZeroless) : 
-    ModeFormatImpl("dense", true, isOrdered, isUnique, false, true, isZeroless, false,
-                   false, true, true, false) {
->>>>>>> 3aaba4e3
+DenseModeFormat::DenseModeFormat(const bool isOrdered, const bool isUnique, 
+                                 const bool isZeroless) : 
+    ModeFormatImpl("dense", true, isOrdered, isUnique, false, true, isZeroless, 
+                   false, false, true, true, false, false) {
 }
 
 ModeFormat DenseModeFormat::copy(
@@ -48,7 +43,8 @@
         break;
     }
   }
-  return ModeFormat(std::make_shared<DenseModeFormat>(isOrdered, isUnique, isZeroless));  
+  return ModeFormat(
+      std::make_shared<DenseModeFormat>(isOrdered, isUnique, isZeroless));  
 }
 
 ModeFunction DenseModeFormat::locate(ir::Expr parentPos,

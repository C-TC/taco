#include <taco/lower/mode_format_compressed.h>
#include "taco/lower/lowerer_impl.h"

#include "taco/index_notation/index_notation.h"
#include "taco/index_notation/index_notation_nodes.h"
#include "taco/index_notation/index_notation_visitor.h"
#include "taco/ir/ir.h"
#include "ir/ir_generators.h"
#include "taco/ir/ir_visitor.h"
#include "taco/ir/simplify.h"
#include "taco/lower/iterator.h"
#include "taco/lower/merge_lattice.h"
#include "mode_access.h"
#include "taco/util/collections.h"

using namespace std;
using namespace taco::ir;
using taco::util::combine;

namespace taco {

class LowererImpl::Visitor : public IndexNotationVisitorStrict {
public:
  Visitor(LowererImpl* impl) : impl(impl) {}
  Stmt lower(IndexStmt stmt) {
    this->stmt = Stmt();
    impl->accessibleIterators.scope();
    IndexStmtVisitorStrict::visit(stmt);
    impl->accessibleIterators.unscope();
    return this->stmt;
  }
  Expr lower(IndexExpr expr) {
    this->expr = Expr();
    IndexExprVisitorStrict::visit(expr);
    return this->expr;
  }
private:
  LowererImpl* impl;
  Expr expr;
  Stmt stmt;
  using IndexNotationVisitorStrict::visit;
  void visit(const AssignmentNode* node)    { stmt = impl->lowerAssignment(node); }
  void visit(const YieldNode* node)         { stmt = impl->lowerYield(node); }
  void visit(const ForallNode* node)        { stmt = impl->lowerForall(node); }
  void visit(const WhereNode* node)         { stmt = impl->lowerWhere(node); }
  void visit(const MultiNode* node)         { stmt = impl->lowerMulti(node); }
  void visit(const SuchThatNode* node)      { stmt = impl->lowerSuchThat(node); }
  void visit(const SequenceNode* node)      { stmt = impl->lowerSequence(node); }
  void visit(const AccessNode* node)        { expr = impl->lowerAccess(node); }
  void visit(const LiteralNode* node)       { expr = impl->lowerLiteral(node); }
  void visit(const NegNode* node)           { expr = impl->lowerNeg(node); }
  void visit(const AddNode* node)           { expr = impl->lowerAdd(node); }
  void visit(const SubNode* node)           { expr = impl->lowerSub(node); }
  void visit(const MulNode* node)           { expr = impl->lowerMul(node); }
  void visit(const DivNode* node)           { expr = impl->lowerDiv(node); }
  void visit(const SqrtNode* node)          { expr = impl->lowerSqrt(node); }
  void visit(const CastNode* node)          { expr = impl->lowerCast(node); }
  void visit(const CallIntrinsicNode* node) { expr = impl->lowerCallIntrinsic(node); }
  void visit(const ReductionNode* node)  {
    taco_ierror << "Reduction nodes not supported in concrete index notation";
  }
};

LowererImpl::LowererImpl() : visitor(new Visitor(this)) {
}


static void createCapacityVars(const map<TensorVar, Expr>& tensorVars,
                               map<Expr, Expr>* capacityVars) {
  for (auto& tensorVar : tensorVars) {
    Expr tensor = tensorVar.second;
    Expr capacityVar = Var::make(util::toString(tensor) + "_capacity", Int());
    capacityVars->insert({tensor, capacityVar});
  }
}

static void createReducedValueVars(const vector<Access>& inputAccesses,
                                   map<Access, Expr>* reducedValueVars) {
  for (const auto& access : inputAccesses) {
    const TensorVar inputTensor = access.getTensorVar();
    const std::string name = inputTensor.getName() + "_val";
    const Datatype type = inputTensor.getType().getDataType();
    reducedValueVars->insert({access, Var::make(name, type)});
  }
}

/// Returns true iff `stmt` modifies an array
static bool hasStores(Stmt stmt) {
  struct FindStores : IRVisitor {
    bool hasStore;

    using IRVisitor::visit;

    void visit(const Store* stmt) {
      hasStore = true;
    }

    bool hasStores(Stmt stmt) {
      hasStore = false;
      stmt.accept(this);
      return hasStore;
    }
  };
  return stmt.defined() && FindStores().hasStores(stmt);
}

Stmt
LowererImpl::lower(IndexStmt stmt, string name, bool assemble, bool compute)
{
  this->assemble = assemble;
  this->compute = compute;
  definedIndexVarsOrdered = {};
  definedIndexVars = {};

  // Create result and parameter variables
  vector<TensorVar> results = getResults(stmt);
  vector<TensorVar> arguments = getArguments(stmt);
  vector<TensorVar> temporaries = getTemporaries(stmt);

  // Convert tensor results and arguments IR variables
  map<TensorVar, Expr> resultVars;
  vector<Expr> resultsIR = createVars(results, &resultVars);
  tensorVars.insert(resultVars.begin(), resultVars.end());
  vector<Expr> argumentsIR = createVars(arguments, &tensorVars);

  // Create variables for temporaries
  // TODO Remove this
  for (auto& temp : temporaries) {
    ir::Expr irVar = ir::Var::make(temp.getName(), temp.getType().getDataType(),
                                   true, true);
    tensorVars.insert({temp, irVar});
  }

  // Create variables for keeping track of result values array capacity
  createCapacityVars(resultVars, &capacityVars);

  // Create iterators
  iterators = Iterators(stmt, tensorVars);

  relGraph = IndexVarRelGraph(stmt);

  for (const IndexVar indexVar : relGraph.getAllIndexVars()) {
    if (iterators.modeIterators().count(indexVar)) {
      indexVarToExprMap.insert({indexVar, iterators.modeIterators()[indexVar].getIteratorVar()});
    }
    else {
      indexVarToExprMap.insert({indexVar, Var::make(indexVar.getName(), Int())});
    }
  }

  vector<Access> inputAccesses, resultAccesses;
  set<Access> reducedAccesses;
  inputAccesses = getArgumentAccesses(stmt);
  std::tie(resultAccesses, reducedAccesses) = getResultAccesses(stmt);

  // Create variables that represent the reduced values of duplicated tensor 
  // components
  createReducedValueVars(inputAccesses, &reducedValueVars);

  map<TensorVar, Expr> scalars;

  // Define and initialize dimension variables
  vector<IndexVar> indexVars = getIndexVars(stmt);
  for (auto& indexVar : indexVars) {
    Expr dimension;
    match(stmt,
      function<void(const AssignmentNode*, Matcher*)>([&](
          const AssignmentNode* n, Matcher* m) {
        m->match(n->rhs);
        if (!dimension.defined()) {
          auto ivars = n->lhs.getIndexVars();
          int loc = (int)distance(ivars.begin(),
                                  find(ivars.begin(),ivars.end(), indexVar));
          dimension = GetProperty::make(tensorVars.at(n->lhs.getTensorVar()),
                                        TensorProperty::Dimension, loc);
        }
      }),
      function<void(const AccessNode*)>([&](const AccessNode* n) {
        auto indexVars = n->indexVars;
        if (util::contains(indexVars, indexVar)) {
          int loc = (int)distance(indexVars.begin(),
                                  find(indexVars.begin(),indexVars.end(),
                                       indexVar));
          dimension = GetProperty::make(tensorVars.at(n->tensorVar),
                                        TensorProperty::Dimension, loc);
        }
      })
    );
    dimensions.insert({indexVar, dimension});
    underivedBounds.insert({indexVar, {ir::Literal::make(0), dimension}});
  }

  // Define and initialize scalar results and arguments
  if (generateComputeCode()) {
    for (auto& result : results) {
      if (isScalar(result.getType())) {
        taco_iassert(!util::contains(scalars, result));
        taco_iassert(util::contains(tensorVars, result));
        scalars.insert({result, tensorVars.at(result)});
        header.push_back(defineScalarVariable(result, true));
      }
    }
    for (auto& argument : arguments) {
      if (isScalar(argument.getType())) {
        taco_iassert(!util::contains(scalars, argument));
        taco_iassert(util::contains(tensorVars, argument));
        scalars.insert({argument, tensorVars.at(argument)});
        header.push_back(defineScalarVariable(argument, false));
      }
    }
  }

  // Allocate memory for scalar results
  if (generateAssembleCode()) {
    for (auto& result : results) {
      if (result.getOrder() == 0) {
        Expr resultIR = resultVars.at(result);
        Expr vals = GetProperty::make(resultIR, TensorProperty::Values);
        header.push_back(Allocate::make(vals, 1));
      }
    }
  }

  // Allocate and initialize append and insert mode indices
  Stmt initializeResults = initResultArrays(resultAccesses, inputAccesses, 
                                            reducedAccesses);

  // Lower the index statement to compute and/or assemble
  Stmt body = lower(stmt);

  // Post-process result modes and allocate memory for values if necessary
  Stmt finalizeResults = finalizeResultArrays(resultAccesses);

  // Store scalar stack variables back to results
  if (generateComputeCode()) {
    for (auto& result : results) {
      if (isScalar(result.getType())) {
        taco_iassert(util::contains(scalars, result));
        taco_iassert(util::contains(tensorVars, result));
        Expr resultIR = scalars.at(result);
        Expr varValueIR = tensorVars.at(result);
        Expr valuesArrIR = GetProperty::make(resultIR, TensorProperty::Values);
        footer.push_back(Store::make(valuesArrIR, 0, varValueIR, markAssignsAtomicDepth > 0, atomicParallelUnit));
      }
    }
  }

  // Create function
  return Function::make(name, resultsIR, argumentsIR,
                        Block::blanks(Block::make(header),
                                      initializeResults,
                                      body,
                                      finalizeResults,
                                      Block::make(footer)));
}


Stmt LowererImpl::lowerAssignment(Assignment assignment)
{
  TensorVar result = assignment.getLhs().getTensorVar();

  if (generateComputeCode()) {
    Expr var = getTensorVar(result);
    Expr rhs = lower(assignment.getRhs());

    // Assignment to scalar variables.
    if (isScalar(result.getType())) {
      if (!assignment.getOperator().defined()) {
        return Assign::make(var, rhs, markAssignsAtomicDepth > 0 && !util::contains(whereTemps, result), atomicParallelUnit);
        // TODO: we don't need to mark all assigns/stores just when scattering/reducing
      }
      else {
        taco_iassert(isa<taco::Add>(assignment.getOperator()));
        return compoundAssign(var, rhs, markAssignsAtomicDepth > 0 && !util::contains(whereTemps, result), atomicParallelUnit);
      }
    }
    // Assignments to tensor variables (non-scalar).
    else {
      Expr values = getValuesArray(result);
      Expr loc = generateValueLocExpr(assignment.getLhs());

      Stmt computeStmt;
      if (!assignment.getOperator().defined()) {
        computeStmt = Store::make(values, loc, rhs, markAssignsAtomicDepth > 0, atomicParallelUnit);
      }
      else {
        computeStmt = compoundStore(values, loc, rhs, markAssignsAtomicDepth > 0, atomicParallelUnit);
      }
      taco_iassert(computeStmt.defined());
      return computeStmt;
    }
  }
  // We're only assembling so defer allocating value memory to the end when
  // we'll know exactly how much we need.
  else if (generateAssembleCode()) {
    // TODO
    return Stmt();
  }
  // We're neither assembling or computing so we emit nothing.
  else {
    return Stmt();
  }
  taco_unreachable;
  return Stmt();
}


Stmt LowererImpl::lowerYield(Yield yield) {
  std::vector<Expr> coords;
  for (auto& indexVar : yield.getIndexVars()) {
    coords.push_back(getCoordinateVar(indexVar));
  }
  Expr val = lower(yield.getExpr());
  return ir::Yield::make(coords, val);
}


static pair<vector<Iterator>, vector<Iterator>>
splitAppenderAndInserters(const vector<Iterator>& results) {
  vector<Iterator> appenders;
  vector<Iterator> inserters;

  // TODO: Choose insert when the current forall is nested inside a reduction
  for (auto& result : results) {
    taco_iassert(result.hasAppend() || result.hasInsert())
        << "Results must support append or insert";

    if (result.hasAppend()) {
      appenders.push_back(result);
    }
    else {
      taco_iassert(result.hasInsert());
      inserters.push_back(result);
    }
  }

  return {appenders, inserters};
}


Stmt LowererImpl::lowerForall(Forall forall)
{
  bool hasExactBound = relGraph.hasExactBound(forall.getIndexVar()); // TODO: check for evenly divisible too
  if (hasExactBound) {
    emitUnderivedGuards = false;
  }
  if (!ignoreVectorize && emitUnderivedGuards && (forall.getParallelUnit() == PARALLEL_UNIT::CPU_VECTOR || forall.getUnrollFactor() > 0)) {
    // want to emit guards outside of loop to prevent unstructured loop exits

    // construct guard
    // underived or pos variables that have a descendant that has not been defined yet
    vector<IndexVar> varsWithGuard;
    for (auto var : relGraph.getAllIndexVars()) {
      if (relGraph.isRecoverable(var, definedIndexVars)) {
        continue; // already recovered
      }
      if (relGraph.isUnderived(var) && !relGraph.hasPosDescendant(var)) { // if there is pos descendant then will be guarded already
        varsWithGuard.push_back(var);
      }
      else if (relGraph.isPosVariable(var)) {
        // if parent is coord then this is variable that will be guarded when indexing into coord array
        if(relGraph.getParents(var).size() == 1 && relGraph.isCoordVariable(relGraph.getParents(var)[0])) {
          varsWithGuard.push_back(var);
        }
      }
    }

    // determine min and max values for vars given already defined variables.
    // we do a recovery where we fill in undefined variables with either 0's or the max of their iteration
    std::map<IndexVar, Expr> minVarValues;
    std::map<IndexVar, Expr> maxVarValues;
    set<IndexVar> definedForGuard = definedIndexVars;
    vector<Stmt> guardRecoverySteps;
    Expr maxOffset = 0;
    bool setMaxOffset = false;

    // TODO:
    for (auto var : varsWithGuard) {
      std::vector<IndexVar> currentDefinedVarOrder = definedIndexVarsOrdered; // TODO: get defined vars at time of this recovery

      std::map<IndexVar, Expr> minChildValues = indexVarToExprMap;
      std::map<IndexVar, Expr> maxChildValues = indexVarToExprMap;

      for (auto child : relGraph.getFullyDerivedDescendants(var)) {
        if (!definedIndexVars.count(child)) {
          std::vector<ir::Expr> childBounds = relGraph.deriveIterBounds(child, currentDefinedVarOrder, underivedBounds, indexVarToExprMap, iterators);

          minChildValues[child] = childBounds[0];
          maxChildValues[child] = childBounds[1];

          // recover new parents
          for (const IndexVar& varToRecover : relGraph.newlyRecoverableParents(child, definedForGuard)) {
            Expr recoveredValue = relGraph.recoverVariable(varToRecover, definedIndexVarsOrdered, underivedBounds,
                                                           minChildValues, iterators);
            Expr maxRecoveredValue = relGraph.recoverVariable(varToRecover, definedIndexVarsOrdered, underivedBounds,
                                                           maxChildValues, iterators);
            if (!setMaxOffset) { // TODO: work on simplifying this
              maxOffset = ir::Add::make(maxOffset, ir::Sub::make(maxRecoveredValue, recoveredValue));
              setMaxOffset = true;
            }
            taco_iassert(indexVarToExprMap.count(varToRecover));

            guardRecoverySteps.push_back(VarDecl::make(indexVarToExprMap[varToRecover], recoveredValue));
            definedForGuard.insert(varToRecover);
          }
          definedForGuard.insert(child);
        }
      }

      minVarValues[var] = relGraph.recoverVariable(var, currentDefinedVarOrder, underivedBounds, minChildValues, iterators);
      maxVarValues[var] = relGraph.recoverVariable(var, currentDefinedVarOrder, underivedBounds, maxChildValues, iterators);
    }

    // Build guards
    Expr guardCondition;
    for (auto var : varsWithGuard) {
      std::vector<ir::Expr> iterBounds = relGraph.deriveIterBounds(var, definedIndexVarsOrdered, underivedBounds, indexVarToExprMap, iterators);

      Expr minGuard = Lt::make(minVarValues[var], iterBounds[0]);
      Expr maxGuard = Gte::make(ir::Add::make(maxVarValues[var], ir::simplify(maxOffset)), iterBounds[1]);
      Expr guardConditionCurrent = Or::make(minGuard, maxGuard);

      if (isa<ir::Literal>(ir::simplify(iterBounds[0])) && ir::simplify(iterBounds[0]).as<ir::Literal>()->equalsScalar(0)) {
        guardConditionCurrent = maxGuard;
      }

      if (guardCondition.defined()) {
        guardCondition = Or::make(guardConditionCurrent, guardCondition);
      }
      else {
        guardCondition = guardConditionCurrent;
      }
    }

    Stmt unvectorizedLoop;
    // build loop with guards (not vectorized)
    if (!varsWithGuard.empty()) {
      ignoreVectorize = true;
      unvectorizedLoop = lowerForall(forall);
      ignoreVectorize = false;
    }

    // build loop without guards
    emitUnderivedGuards = false;
    Stmt vectorizedLoop = lowerForall(forall);
    emitUnderivedGuards = true;

    // return guarded loops
    return Block::make(Block::make(guardRecoverySteps), IfThenElse::make(guardCondition, unvectorizedLoop, vectorizedLoop));
  }

  if (forall.getParallelUnit() != PARALLEL_UNIT::NOT_PARALLEL) {
    inParallelLoopDepth++;
  }

  // Recover any available parents that were not recoverable previously
  vector<Stmt> recoverySteps;
  for (const IndexVar& varToRecover : relGraph.newlyRecoverableParents(forall.getIndexVar(), definedIndexVars)) {
    // place pos guard
    if (emitUnderivedGuards && relGraph.isCoordVariable(varToRecover)
    && relGraph.getChildren(varToRecover).size() == 1 && relGraph.isPosVariable(relGraph.getChildren(varToRecover)[0])) {
      IndexVar posVar = relGraph.getChildren(varToRecover)[0];
      std::vector<ir::Expr> iterBounds = relGraph.deriveIterBounds(posVar, definedIndexVarsOrdered, underivedBounds, indexVarToExprMap, iterators);

      Expr minGuard = Lt::make(indexVarToExprMap[posVar], iterBounds[0]);
      Expr maxGuard = Gte::make(indexVarToExprMap[posVar], iterBounds[1]);
      Expr guardCondition = Or::make(minGuard, maxGuard);
      if (isa<ir::Literal>(ir::simplify(iterBounds[0])) && ir::simplify(iterBounds[0]).as<ir::Literal>()->equalsScalar(0)) {
        guardCondition = maxGuard;
      }
      ir::Stmt guard = ir::IfThenElse::make(guardCondition, ir::Break::make());
      recoverySteps.push_back(guard);
    }

    Expr recoveredValue = relGraph.recoverVariable(varToRecover, definedIndexVarsOrdered, underivedBounds, indexVarToExprMap, iterators);
    taco_iassert(indexVarToExprMap.count(varToRecover));
    recoverySteps.push_back(VarDecl::make(indexVarToExprMap[varToRecover], recoveredValue));
    // place underived guard
    if (emitUnderivedGuards && underivedBounds.count(varToRecover) && !relGraph.hasPosDescendant(varToRecover)) {
      Stmt guard = IfThenElse::make(Gte::make(indexVarToExprMap[varToRecover], underivedBounds[varToRecover][1]),
                                    Break::make());
      recoverySteps.push_back(guard);
    }
  }
  Stmt recoveryStmt = Block::make(recoverySteps);

  taco_iassert(!definedIndexVars.count(forall.getIndexVar()));
  definedIndexVars.insert(forall.getIndexVar());
  definedIndexVarsOrdered.push_back(forall.getIndexVar());

  if (forall.getParallelUnit() != PARALLEL_UNIT::NOT_PARALLEL) {
    taco_iassert(!parallelUnitSizes.count(forall.getParallelUnit()));
    taco_iassert(!parallelUnitIndexVars.count(forall.getParallelUnit()));
    parallelUnitIndexVars[forall.getParallelUnit()] = forall.getIndexVar();
    vector<Expr> bounds = relGraph.deriveIterBounds(forall.getIndexVar(), definedIndexVarsOrdered, underivedBounds, indexVarToExprMap, iterators);
    parallelUnitSizes[forall.getParallelUnit()] = ir::Sub::make(bounds[1], bounds[0]);
  }

  MergeLattice lattice = MergeLattice::make(forall, iterators, relGraph, definedIndexVars, whereTempsToResult);
  vector<Access> resultAccesses;
  set<Access> reducedAccesses;
  std::tie(resultAccesses, reducedAccesses) = getResultAccesses(forall);

  // Pre-allocate/initialize memory of value arrays that are full below this
  // loops index variable
  Stmt preInitValues = initResultArrays(forall.getIndexVar(), resultAccesses,
                                        getArgumentAccesses(forall), 
                                        reducedAccesses);

  Stmt loops;
  // Emit a loop that iterates over over a single iterator (optimization)
  if (lattice.iterators().size() == 1 && lattice.iterators()[0].isUnique()) {
    taco_iassert(lattice.points().size() == 1);

    MergePoint point = lattice.points()[0];
    Iterator iterator = lattice.iterators()[0];

    vector<Iterator> locators = point.locators();
    vector<Iterator> appenders;
    vector<Iterator> inserters;
    tie(appenders, inserters) = splitAppenderAndInserters(point.results());

    std::vector<IndexVar> underivedAncestors = relGraph.getUnderivedAncestors(iterator.getIndexVar());
    IndexVar posDescendant;
    bool hasPosDescendant = false;
    if (!underivedAncestors.empty()) {
      hasPosDescendant = relGraph.getPosIteratorFullyDerivedDescendant(underivedAncestors[0], &posDescendant);
    }

    bool isWhereProducer = false;
    vector<Iterator> results = point.results();
    for (Iterator result : results) {
      for (auto it = tensorVars.begin(); it != tensorVars.end(); it++) {
        if (it->second == result.getTensor()) {
          if (whereTempsToResult.count(it->first)) {
            isWhereProducer = true;
            break;
          }
        }
      }
    }
    if (!isWhereProducer && hasPosDescendant && underivedAncestors.size() > 1 && relGraph.isPosVariable(iterator.getIndexVar()) && posDescendant == forall.getIndexVar()) {
      loops = lowerForallFusedPosition(forall, iterator, locators,
                                         inserters, appenders, reducedAccesses, recoveryStmt);
    }
    // Emit dimension coordinate iteration loop
    else if (iterator.isDimensionIterator()) {
      loops = lowerForallDimension(forall, point.locators(),
                                   inserters, appenders, reducedAccesses, recoveryStmt);
    }
    // Emit position iteration loop
    else if (iterator.hasPosIter()) {
      loops = lowerForallPosition(forall, iterator, locators,
                                    inserters, appenders, reducedAccesses, recoveryStmt);
    }
    // Emit coordinate iteration loop
    else {
      taco_iassert(iterator.hasCoordIter());
//      taco_not_supported_yet
      loops = Stmt();
    }
  }
  // Emit general loops to merge multiple iterators
  else {
    std::vector<IndexVar> underivedAncestors = relGraph.getUnderivedAncestors(forall.getIndexVar());
    taco_iassert(underivedAncestors.size() == 1); // TODO:
    loops = lowerMergeLattice(lattice, underivedAncestors[0],
                              forall.getStmt(), reducedAccesses);
  }
//  taco_iassert(loops.defined());

  if (!generateComputeCode() && !hasStores(loops)) {
    // If assembly loop does not modify output arrays, then it can be safely 
    // omitted.
    loops = Stmt();
  }
  definedIndexVars.erase(forall.getIndexVar());
  definedIndexVarsOrdered.pop_back();
  if (forall.getParallelUnit() != PARALLEL_UNIT::NOT_PARALLEL) {
    inParallelLoopDepth--;
    taco_iassert(parallelUnitSizes.count(forall.getParallelUnit()));
    taco_iassert(parallelUnitIndexVars.count(forall.getParallelUnit()));
    parallelUnitIndexVars.erase(forall.getParallelUnit());
    parallelUnitSizes.erase(forall.getParallelUnit());
  }
  return Block::blanks(preInitValues,
                       loops);
}


Stmt LowererImpl::lowerForallDimension(Forall forall,
                                       vector<Iterator> locators,
                                       vector<Iterator> inserters,
                                       vector<Iterator> appenders,
                                       set<Access> reducedAccesses,
                                       ir::Stmt recoveryStmt)
{
  Expr coordinate = getCoordinateVar(forall.getIndexVar());

  if (forall.getParallelUnit() != PARALLEL_UNIT::NOT_PARALLEL && forall.getOutputRaceStrategy() == OUTPUT_RACE_STRATEGY::ATOMICS) {
    markAssignsAtomicDepth++;
    atomicParallelUnit = forall.getParallelUnit();
  }

  Stmt body = lowerForallBody(coordinate, forall.getStmt(),
                              locators, inserters, appenders, reducedAccesses);

  if (forall.getParallelUnit() != PARALLEL_UNIT::NOT_PARALLEL && forall.getOutputRaceStrategy() == OUTPUT_RACE_STRATEGY::ATOMICS) {
    markAssignsAtomicDepth--;
  }

  body = Block::make({recoveryStmt, body});

  Stmt posAppend = generateAppendPositions(appenders);

  // Emit loop with preamble and postamble
  std::vector<ir::Expr> bounds = relGraph.deriveIterBounds(forall.getIndexVar(), definedIndexVarsOrdered, underivedBounds, indexVarToExprMap, iterators);

  LoopKind kind = LoopKind::Serial;
  if (forall.getParallelUnit() == PARALLEL_UNIT::CPU_VECTOR && !ignoreVectorize) {
    kind = LoopKind::Vectorized;
  }
  else if (forall.getParallelUnit() != PARALLEL_UNIT::NOT_PARALLEL
            && forall.getOutputRaceStrategy() != OUTPUT_RACE_STRATEGY::PARALLEL_REDUCTION && !ignoreVectorize) {
    kind = LoopKind::Runtime;
  }

  return Block::blanks(For::make(coordinate, bounds[0], bounds[1], 1, body,
                                 kind,
                                 ignoreVectorize ? PARALLEL_UNIT::NOT_PARALLEL : forall.getParallelUnit(), ignoreVectorize ? 0 : forall.getUnrollFactor()),
                       posAppend);
}


Stmt LowererImpl::lowerForallCoordinate(Forall forall, Iterator iterator,
                                        vector<Iterator> locators,
                                        vector<Iterator> inserters,
                                        vector<Iterator> appenders,
                                        set<Access> reducedAccesses,
                                        ir::Stmt recoveryStmt) {
  taco_not_supported_yet;
  return Stmt();
}

Stmt LowererImpl::lowerForallPosition(Forall forall, Iterator iterator,
                                      vector<Iterator> locators,
                                      vector<Iterator> inserters,
                                      vector<Iterator> appenders,
                                      set<Access> reducedAccesses,
                                      ir::Stmt recoveryStmt)
{
  Expr coordinate = getCoordinateVar(forall.getIndexVar());
  Stmt declareCoordinate = Stmt();
  if (relGraph.isCoordVariable(forall.getIndexVar())) {
    Expr coordinateArray = iterator.posAccess(iterator.getPosVar(),
                                              coordinates(iterator)).getResults()[0];
    declareCoordinate = VarDecl::make(coordinate, coordinateArray);
  }
  if (forall.getParallelUnit() != PARALLEL_UNIT::NOT_PARALLEL && forall.getOutputRaceStrategy() == OUTPUT_RACE_STRATEGY::ATOMICS) {
    markAssignsAtomicDepth++;
  }

  Stmt body = lowerForallBody(coordinate, forall.getStmt(),
                              locators, inserters, appenders, reducedAccesses);

  if (forall.getParallelUnit() != PARALLEL_UNIT::NOT_PARALLEL && forall.getOutputRaceStrategy() == OUTPUT_RACE_STRATEGY::ATOMICS) {
    markAssignsAtomicDepth--;
  }

  body = Block::make(recoveryStmt, body);

  // Code to append positions
  Stmt posAppend = generateAppendPositions(appenders);

  // Code to compute iteration bounds
  Stmt boundsCompute;
  Expr startBound, endBound;
  Expr parentPos = iterator.getParent().getPosVar();
  if (!relGraph.isUnderived(iterator.getIndexVar())) {
    vector<Expr> bounds = relGraph.deriveIterBounds(iterator.getIndexVar(), definedIndexVarsOrdered, underivedBounds, indexVarToExprMap, iterators);
    startBound = bounds[0];
    endBound = bounds[1];
  }
  else if (iterator.getParent().isRoot() || iterator.getParent().isUnique()) {
    // E.g. a compressed mode without duplicates
    ModeFunction bounds = iterator.posBounds(parentPos);
    boundsCompute = bounds.compute();
    startBound = bounds[0];
    endBound = bounds[1];
  } else {
    taco_iassert(iterator.isOrdered() && iterator.getParent().isOrdered());
    taco_iassert(iterator.isCompact() && iterator.getParent().isCompact());

    // E.g. a compressed mode with duplicates. Apply iterator chaining
    Expr parentSegend = iterator.getParent().getSegendVar();
    ModeFunction startBounds = iterator.posBounds(parentPos);
    ModeFunction endBounds = iterator.posBounds(ir::Sub::make(parentSegend, 1));
    boundsCompute = Block::make(startBounds.compute(), endBounds.compute());
    startBound = startBounds[0];
    endBound = endBounds[1];
  }

  LoopKind kind = LoopKind::Serial;
  if (forall.getParallelUnit() == PARALLEL_UNIT::CPU_VECTOR && !ignoreVectorize) {
    kind = LoopKind::Vectorized;
  }
  else if (forall.getParallelUnit() != PARALLEL_UNIT::NOT_PARALLEL
           && forall.getOutputRaceStrategy() != OUTPUT_RACE_STRATEGY::PARALLEL_REDUCTION && !ignoreVectorize) {
    kind = LoopKind::Runtime;
  }
  // Loop with preamble and postamble
  return Block::blanks(boundsCompute,
                       For::make(iterator.getPosVar(), startBound, endBound, 1,
                                 Block::make(declareCoordinate, body),
                                 kind,
                                 ignoreVectorize ? PARALLEL_UNIT::NOT_PARALLEL : forall.getParallelUnit(), ignoreVectorize ? 0 : forall.getUnrollFactor()),
                       posAppend);

}

Stmt LowererImpl::lowerForallFusedPosition(Forall forall, Iterator iterator,
                                      vector<Iterator> locators,
                                      vector<Iterator> inserters,
                                      vector<Iterator> appenders,
                                      set<Access> reducedAccesses,
                                      ir::Stmt recoveryStmt)
{
  Expr coordinate = getCoordinateVar(forall.getIndexVar());
  Stmt declareCoordinate = Stmt();
  if (relGraph.isCoordVariable(forall.getIndexVar())) {
    Expr coordinateArray = iterator.posAccess(iterator.getPosVar(),
                                              coordinates(iterator)).getResults()[0];
    declareCoordinate = VarDecl::make(coordinate, coordinateArray);
  }

  // declare upper-level underived ancestors that will be tracked with while loops
  Expr writeResultCond;
  vector<Stmt> loopsToTrackUnderived;
  vector<Stmt> searchForUnderivedStart;
  std::map<IndexVar, vector<Expr>> coordinateBounds = relGraph.deriveCoordBounds(definedIndexVarsOrdered, underivedBounds, indexVarToExprMap, iterators);
  vector<IndexVar> underivedAncestors = relGraph.getUnderivedAncestors(forall.getIndexVar());
  if (underivedAncestors.size() > 1) {
    // each underived ancestor is initialized to min coordinate bound
    IndexVar posIteratorVar;
    taco_iassert(relGraph.getPosIteratorAncestor(iterator.getIndexVar(), &posIteratorVar));
    // get pos variable then search for leveliterators to find the corresponding iterator

    Iterator posIterator;
    auto iteratorMap = iterators.levelIterators();
    int modePos = -1; // select lowest level possible
    for (auto it = iteratorMap.begin(); it != iteratorMap.end(); it++) {
      if (it->second.getIndexVar() == posIteratorVar && (int) it->first.getModePos() > modePos) {
        posIterator = it->second;
        modePos = (int) it->first.getModePos();
      }
    }
    taco_iassert(posIterator.hasPosIter());

    if (inParallelLoopDepth == 0) {
      for (int i = 0; i < (int) underivedAncestors.size() - 1; i ++) {
        // TODO: only if level is sparse emit underived_pos
        header.push_back(VarDecl::make(this->iterators.modeIterator(underivedAncestors[i]).getPosVar(), 0)); // TODO: set to start position bound
        header.push_back(VarDecl::make(getCoordinateVar(underivedAncestors[i]), coordinateBounds[underivedAncestors[i]][0]));
      }
    } else {
      ir::Expr last_block_start_temporary;
      for (int i = (int) underivedAncestors.size() - 2; i >= 0; i--) {
        Iterator posIteratorLevel = posIterator;
        for (int j = (int) underivedAncestors.size() - 2; j > i; j--) { // take parent of iterator enough times to get correct level
          posIteratorLevel = posIteratorLevel.getParent();
        }

        // want to get size of pos array not of crd_array
        ir::Expr parentSize = 1; // to find size of segment walk down sizes of iterator chain
        Iterator rootIterator = posIterator;
        while (!rootIterator.isRoot()) {
          rootIterator = rootIterator.getParent();
        }
        while (rootIterator.getChild() != posIteratorLevel) {
          rootIterator = rootIterator.getChild();
          if (rootIterator.hasAppend()) {
            parentSize = rootIterator.getSize(parentSize);
          } else if (rootIterator.hasInsert()) {
            parentSize = ir::Mul::make(parentSize, rootIterator.getWidth());
          }
        }

        // emit bounds search on cpu just bounds, on gpu search in blocks
        if (parallelUnitIndexVars.count(PARALLEL_UNIT::GPU_BLOCK)) {
          Expr values_per_block;
          {
            // we do a recovery where we fill in undefined variables with 0's to get start target (just like for vector guards)
            // TODO: this method should really be moved to separate function and reused
            std::map<IndexVar, Expr> zeroedChildValues = indexVarToExprMap;
            zeroedChildValues[parallelUnitIndexVars[PARALLEL_UNIT::GPU_BLOCK]] = 1;
            set<IndexVar> zeroDefinedIndexVars = {parallelUnitIndexVars[PARALLEL_UNIT::GPU_BLOCK]};
            for (IndexVar child : relGraph.getFullyDerivedDescendants(posIterator.getIndexVar())) {
              if (child != parallelUnitIndexVars[PARALLEL_UNIT::GPU_BLOCK]) {
                zeroedChildValues[child] = 0;

                // recover new parents
                for (const IndexVar &varToRecover : relGraph.newlyRecoverableParents(child, zeroDefinedIndexVars)) {
                  Expr recoveredValue = relGraph.recoverVariable(varToRecover, definedIndexVarsOrdered, underivedBounds,
                                                                 zeroedChildValues, iterators);
                  taco_iassert(indexVarToExprMap.count(varToRecover));
                  zeroedChildValues[varToRecover] = recoveredValue;
                  zeroDefinedIndexVars.insert(varToRecover);
                  if (varToRecover == posIterator.getIndexVar()) {
                    break;
                  }
                }
                zeroDefinedIndexVars.insert(child);
              }
            }
            values_per_block = zeroedChildValues[posIterator.getIndexVar()];
          }

          IndexVar underived = underivedAncestors[i];
          ir::Expr blockStarts_temporary = ir::Var::make(underived.getName() + "_blockStarts",
                                                         getCoordinateVar(underived).type(), true, false);
          header.push_back(ir::VarDecl::make(blockStarts_temporary, 0));
          header.push_back(
                  Allocate::make(blockStarts_temporary, ir::Add::make(parallelUnitSizes[PARALLEL_UNIT::GPU_BLOCK], 1)));
          footer.push_back(Free::make(blockStarts_temporary));


          Expr blockSize;
          if (parallelUnitSizes.count(PARALLEL_UNIT::GPU_THREAD)) {
            blockSize = parallelUnitSizes[PARALLEL_UNIT::GPU_THREAD];
            if (parallelUnitSizes.count(PARALLEL_UNIT::GPU_WARP)) {
              blockSize = ir::Mul::make(blockSize, parallelUnitSizes[PARALLEL_UNIT::GPU_WARP]);
            }
          } else {
            std::vector<IndexVar> definedIndexVarsMatched = definedIndexVarsOrdered;
            // find sub forall that tells us block size
            match(forall.getStmt(),
                  function<void(const ForallNode *, Matcher *)>([&](
                          const ForallNode *n, Matcher *m) {
                    if (n->parallel_unit == PARALLEL_UNIT::GPU_THREAD) {
                      vector<Expr> bounds = relGraph.deriveIterBounds(forall.getIndexVar(), definedIndexVarsMatched,
                                                                      underivedBounds, indexVarToExprMap, iterators);
                      blockSize = ir::Sub::make(bounds[1], bounds[0]);
                    }
                    definedIndexVarsMatched.push_back(n->indexVar);
                  })
            );
          }
          taco_iassert(blockSize.defined());

          if (i == (int) underivedAncestors.size() - 2) {
            std::vector<Expr> args = {
                    posIteratorLevel.getMode().getModePack().getArray(0), // array
                    blockStarts_temporary, // results
                    ir::Literal::zero(posIteratorLevel.getBeginVar().type()), // arrayStart
                    parentSize, // arrayEnd
                    values_per_block, // values_per_block
                    blockSize, // block_size
                    parallelUnitSizes[PARALLEL_UNIT::GPU_BLOCK] // num_blocks
            };
            header.push_back(ir::Assign::make(blockStarts_temporary,
                                              ir::Call::make("taco_binarySearchBeforeBlockLaunch", args,
                                                             getCoordinateVar(underived).type())));
          }
          else {
            std::vector<Expr> args = {
                    posIteratorLevel.getMode().getModePack().getArray(0), // array
                    blockStarts_temporary, // results
                    ir::Literal::zero(posIteratorLevel.getBeginVar().type()), // arrayStart
                    parentSize, // arrayEnd
                    last_block_start_temporary, // targets
                    blockSize, // block_size
                    parallelUnitSizes[PARALLEL_UNIT::GPU_BLOCK] // num_blocks
            };
            header.push_back(ir::Assign::make(blockStarts_temporary,
                                              ir::Call::make("taco_binarySearchIndirectBeforeBlockLaunch", args,
                                                             getCoordinateVar(underived).type())));
          }
          searchForUnderivedStart.push_back(VarDecl::make(posIteratorLevel.getBeginVar(),
                                                          ir::Load::make(blockStarts_temporary,
                                                                         indexVarToExprMap[parallelUnitIndexVars[PARALLEL_UNIT::GPU_BLOCK]])));
          searchForUnderivedStart.push_back(VarDecl::make(posIteratorLevel.getEndVar(),
                                                          ir::Load::make(blockStarts_temporary, ir::Add::make(
                                                                  indexVarToExprMap[parallelUnitIndexVars[PARALLEL_UNIT::GPU_BLOCK]],
                                                                  1))));
          last_block_start_temporary = blockStarts_temporary;
        } else {
          header.push_back(VarDecl::make(posIteratorLevel.getBeginVar(), ir::Literal::zero(posIteratorLevel.getBeginVar().type())));
          header.push_back(VarDecl::make(posIteratorLevel.getEndVar(), parentSize));
        }

        // we do a recovery where we fill in undefined variables with 0's to get start target (just like for vector guards)
        Expr underivedStartTarget;
        if (i == (int) underivedAncestors.size() - 2) {
          std::map<IndexVar, Expr> minChildValues = indexVarToExprMap;
          set<IndexVar> minDefinedIndexVars = definedIndexVars;
          minDefinedIndexVars.erase(forall.getIndexVar());

          for (IndexVar child : relGraph.getFullyDerivedDescendants(posIterator.getIndexVar())) {
            if (!minDefinedIndexVars.count(child)) {
              std::vector<ir::Expr> childBounds = relGraph.deriveIterBounds(child, definedIndexVarsOrdered,
                                                                            underivedBounds,
                                                                            indexVarToExprMap, iterators);
              minChildValues[child] = childBounds[0];

              // recover new parents
              for (const IndexVar &varToRecover : relGraph.newlyRecoverableParents(child, minDefinedIndexVars)) {
                Expr recoveredValue = relGraph.recoverVariable(varToRecover, definedIndexVarsOrdered, underivedBounds,
                                                               minChildValues, iterators);
                taco_iassert(indexVarToExprMap.count(varToRecover));
                searchForUnderivedStart.push_back(VarDecl::make(indexVarToExprMap[varToRecover], recoveredValue));
                minDefinedIndexVars.insert(varToRecover);
                if (varToRecover == posIterator.getIndexVar()) {
                  break;
                }
              }
              minDefinedIndexVars.insert(child);
            }
          }
          underivedStartTarget = indexVarToExprMap[posIterator.getIndexVar()];
        }
        else {
          underivedStartTarget = this->iterators.modeIterator(underivedAncestors[i+1]).getPosVar();
        }

        vector<Expr> binarySearchArgs = {
                posIteratorLevel.getMode().getModePack().getArray(0), // array
                posIteratorLevel.getBeginVar(), // arrayStart
                posIteratorLevel.getEndVar(), // arrayEnd
                underivedStartTarget // target
        };
        Expr posVarUnknown = this->iterators.modeIterator(underivedAncestors[i]).getPosVar();
        searchForUnderivedStart.push_back(ir::VarDecl::make(posVarUnknown,
                                                            ir::Call::make("taco_binarySearchBefore", binarySearchArgs,
                                                                           getCoordinateVar(underivedAncestors[i]).type())));
        Stmt locateCoordVar;
        if (posIteratorLevel.getParent().hasPosIter()) {
          locateCoordVar = ir::VarDecl::make(indexVarToExprMap[underivedAncestors[i]], ir::Load::make(posIteratorLevel.getParent().getMode().getModePack().getArray(1), posVarUnknown));
        }
        else {
          locateCoordVar = ir::VarDecl::make(indexVarToExprMap[underivedAncestors[i]], posVarUnknown);
        }
        searchForUnderivedStart.push_back(locateCoordVar);
      }
    }

    Expr parentPos = this->iterators.modeIterator(underivedAncestors[underivedAncestors.size() - 2]).getPosVar();
    ModeFunction posBounds = posIterator.posBounds(parentPos);
    writeResultCond = ir::Eq::make(ir::Add::make(indexVarToExprMap[posIterator.getIndexVar()], 1), posBounds[1]);

    Stmt loopToTrackUnderiveds; // to track next ancestor
    for (int i = 0; i < (int) underivedAncestors.size() - 1; i++) {
      Expr coordVarUnknown = getCoordinateVar(underivedAncestors[i]);
      Expr posVarKnown = this->iterators.modeIterator(underivedAncestors[i+1]).getPosVar();
      if (i == (int) underivedAncestors.size() - 2) {
        posVarKnown = indexVarToExprMap[posIterator.getIndexVar()];
      }
      Expr posVarUnknown = this->iterators.modeIterator(underivedAncestors[i]).getPosVar();

      Iterator posIteratorLevel = posIterator;
      for (int j = (int) underivedAncestors.size() - 2; j > i; j--) { // take parent of iterator enough times to get correct level
        posIteratorLevel = posIteratorLevel.getParent();
      }

      ModeFunction posBoundsLevel = posIteratorLevel.posBounds(posVarUnknown);
      Expr loopcond = ir::Eq::make(posVarKnown, posBoundsLevel[1]);
      Stmt locateCoordVar;
      if (posIteratorLevel.getParent().hasPosIter()) {
        locateCoordVar = ir::Assign::make(coordVarUnknown, ir::Load::make(posIteratorLevel.getParent().getMode().getModePack().getArray(1), posVarUnknown));
      }
      else {
        locateCoordVar = ir::Assign::make(coordVarUnknown, posVarUnknown);
      }
      Stmt loopBody = ir::Block::make(compoundAssign(posVarUnknown, 1), locateCoordVar, loopToTrackUnderiveds);
      if (posIteratorLevel.getParent().hasPosIter()) { // TODO: if level is unique or not
        loopToTrackUnderiveds = IfThenElse::make(loopcond, loopBody);
      }
      else {
        loopToTrackUnderiveds = While::make(loopcond, loopBody);
      }
    }
    loopsToTrackUnderived.push_back(loopToTrackUnderiveds);
  }

  if (forall.getParallelUnit() != PARALLEL_UNIT::NOT_PARALLEL && forall.getOutputRaceStrategy() == OUTPUT_RACE_STRATEGY::ATOMICS) {
    markAssignsAtomicDepth++;
  }

  Stmt body = lowerForallBody(coordinate, forall.getStmt(),
                              locators, inserters, appenders, reducedAccesses);

  if (forall.getParallelUnit() != PARALLEL_UNIT::NOT_PARALLEL && forall.getOutputRaceStrategy() == OUTPUT_RACE_STRATEGY::ATOMICS) {
    markAssignsAtomicDepth--;
  }

  body = Block::make(recoveryStmt, Block::make(loopsToTrackUnderived), body);

  // Code to write results if using temporary and reset temporary
  if (!whereConsumers.empty() && whereConsumers.back().defined()) {
    Expr temp = tensorVars.find(whereTemps.back())->second;
    Stmt writeResults = Block::make(whereConsumers.back(), ir::Assign::make(temp, ir::Literal::zero(temp.type())));
    body = Block::make(body, IfThenElse::make(writeResultCond, writeResults));
  }

  // Code to append positions
  Stmt posAppend = generateAppendPositions(appenders);

  // Code to compute iteration bounds
  Stmt boundsCompute;
  Expr startBound, endBound;
  if (!relGraph.isUnderived(iterator.getIndexVar())) {
    vector<Expr> bounds = relGraph.deriveIterBounds(iterator.getIndexVar(), definedIndexVarsOrdered, underivedBounds, indexVarToExprMap, iterators);
    startBound = bounds[0];
    endBound = bounds[1];
  }
  else if (iterator.getParent().isRoot() || iterator.getParent().isUnique()) {
    // E.g. a compressed mode without duplicates
    Expr parentPos = iterator.getParent().getPosVar();
    ModeFunction bounds = iterator.posBounds(parentPos);
    boundsCompute = bounds.compute();
    startBound = bounds[0];
    endBound = bounds[1];
  } else {
    taco_iassert(iterator.isOrdered() && iterator.getParent().isOrdered());
    taco_iassert(iterator.isCompact() && iterator.getParent().isCompact());

    // E.g. a compressed mode with duplicates. Apply iterator chaining
    Expr parentPos = iterator.getParent().getPosVar();
    Expr parentSegend = iterator.getParent().getSegendVar();
    ModeFunction startBounds = iterator.posBounds(parentPos);
    ModeFunction endBounds = iterator.posBounds(ir::Sub::make(parentSegend, 1));
    boundsCompute = Block::make(startBounds.compute(), endBounds.compute());
    startBound = startBounds[0];
    endBound = endBounds[1];
  }

  LoopKind kind = LoopKind::Serial;
  if (forall.getParallelUnit() == PARALLEL_UNIT::CPU_VECTOR && !ignoreVectorize) {
    kind = LoopKind::Vectorized;
  }
  else if (forall.getParallelUnit() != PARALLEL_UNIT::NOT_PARALLEL
           && forall.getOutputRaceStrategy() != OUTPUT_RACE_STRATEGY::PARALLEL_REDUCTION && !ignoreVectorize) {
    kind = LoopKind::Runtime;
  }
  // Loop with preamble and postamble
  return Block::blanks(boundsCompute,
                       Block::make(Block::make(searchForUnderivedStart),
                       For::make(indexVarToExprMap[iterator.getIndexVar()], startBound, endBound, 1,
                                 Block::make(declareCoordinate, body),
                                 kind,
                                 ignoreVectorize ? PARALLEL_UNIT::NOT_PARALLEL : forall.getParallelUnit(), ignoreVectorize ? 0 : forall.getUnrollFactor())),
                       posAppend);

}

Stmt LowererImpl::lowerMergeLattice(MergeLattice lattice, IndexVar coordinateVar,
                                    IndexStmt statement, 
                                    const std::set<Access>& reducedAccesses)
{
  Expr coordinate = getCoordinateVar(coordinateVar);
  vector<Iterator> appenders = filter(lattice.results(),
                                      [](Iterator it){return it.hasAppend();});

  vector<Iterator> mergers = lattice.points()[0].mergers();
  Stmt iteratorVarInits = codeToInitializeIteratorVars(lattice.iterators(), lattice.points()[0].rangers(), mergers, coordinate, coordinateVar);

  // if modeiteratornonmerger then will be declared in codeToInitializeIteratorVars
  auto modeIteratorsNonMergers =
          filter(lattice.points()[0].iterators(), [mergers](Iterator it){
            bool isMerger = find(mergers.begin(), mergers.end(), it) != mergers.end();
            return it.isDimensionIterator() && !isMerger;
          });
  bool resolvedCoordDeclared = !modeIteratorsNonMergers.empty();

  vector<Stmt> mergeLoopsVec;
  for (MergePoint point : lattice.points()) {
    // Each iteration of this loop generates a while loop for one of the merge
    // points in the merge lattice.
    IndexStmt zeroedStmt = zero(statement, getExhaustedAccesses(point,lattice));
    MergeLattice sublattice = lattice.subLattice(point);
    Stmt mergeLoop = lowerMergePoint(sublattice, coordinate, coordinateVar, zeroedStmt, reducedAccesses, resolvedCoordDeclared);
    mergeLoopsVec.push_back(mergeLoop);
  }
  Stmt mergeLoops = Block::make(mergeLoopsVec);

  // Append position to the pos array
  Stmt appendPositions = generateAppendPositions(appenders);

  return Block::blanks(iteratorVarInits,
                       mergeLoops,
                       appendPositions);
}

Stmt LowererImpl::lowerMergePoint(MergeLattice pointLattice,
                                  ir::Expr coordinate, IndexVar coordinateVar, IndexStmt statement,
                                  const std::set<Access>& reducedAccesses, bool resolvedCoordDeclared)
{
  MergePoint point = pointLattice.points().front();

  vector<Iterator> iterators = point.iterators();
  vector<Iterator> mergers = point.mergers();
  vector<Iterator> rangers = point.rangers();
  vector<Iterator> locators = point.locators();

  taco_iassert(iterators.size() > 0);
  taco_iassert(mergers.size() > 0);
  taco_iassert(rangers.size() > 0);

  // Load coordinates from position iterators
  Stmt loadPosIterCoordinates = codeToLoadCoordinatesFromPosIterators(iterators, !resolvedCoordDeclared);

  // Merge iterator coordinate variables
  Stmt resolvedCoordinate = resolveCoordinate(mergers, coordinate, !resolvedCoordDeclared);

  // Locate positions
  Stmt loadLocatorPosVars = declLocatePosVars(locators);

  // Deduplication loops
  auto dupIters = filter(iterators, [](Iterator it){return !it.isUnique() && 
                                                           it.hasPosIter();});
  bool alwaysReduce = (mergers.size() == 1 && mergers[0].hasPosIter());
  Stmt deduplicationLoops = reduceDuplicateCoordinates(coordinate, dupIters, 
                                                       alwaysReduce);

  // One case for each child lattice point lp
  Stmt caseStmts = lowerMergeCases(coordinate, coordinateVar, statement, pointLattice,
                                   reducedAccesses);

  // Increment iterator position variables
  Stmt incIteratorVarStmts = codeToIncIteratorVars(coordinate, coordinateVar, iterators, mergers);

  /// While loop over rangers
  return While::make(checkThatNoneAreExhausted(rangers),
                     Block::make(loadPosIterCoordinates,
                                 resolvedCoordinate,
                                 loadLocatorPosVars,
                                 deduplicationLoops,
                                 caseStmts,
                                 incIteratorVarStmts));
}

Stmt LowererImpl::resolveCoordinate(std::vector<Iterator> mergers, ir::Expr coordinate, bool emitVarDecl) {
  if (mergers.size() == 1) {
    Iterator merger = mergers[0];
    if (merger.hasPosIter()) {
      // Just one position iterator so it is the resolved coordinate
      ModeFunction posAccess = merger.posAccess(merger.getPosVar(),
                                                coordinates(merger));
      Stmt resolution = emitVarDecl ? VarDecl::make(coordinate, posAccess[0]) : Assign::make(coordinate, posAccess[0]);
      return Block::make(posAccess.compute(),
                         resolution);
    }
    else if (merger.hasCoordIter()) {
      taco_not_supported_yet;
      return Stmt();
    }
    else if (merger.isDimensionIterator()) {
      // Just one dimension iterator so resolved coordinate already exist and we
      // do nothing
      return Stmt();
    }
    else {
      taco_ierror << "Unexpected type of single iterator " << merger;
      return Stmt();
    }
  }
  else {
    // Multiple position iterators so the smallest is the resolved coordinate
    if (emitVarDecl) {
      return VarDecl::make(coordinate, Min::make(coordinates(mergers)));
    }
    else {
      return Assign::make(coordinate, Min::make(coordinates(mergers)));
    }
  }
}

Stmt LowererImpl::lowerMergeCases(ir::Expr coordinate, IndexVar coordinateVar, IndexStmt stmt,
                                  MergeLattice lattice,
                                  const std::set<Access>& reducedAccesses)
{
  vector<Stmt> result;

  vector<Iterator> appenders;
  vector<Iterator> inserters;
  tie(appenders, inserters) = splitAppenderAndInserters(lattice.results());

  // Just one iterator so no conditionals
  if (lattice.iterators().size() == 1) {
    Stmt body = lowerForallBody(coordinate, stmt, {}, inserters, 
                                appenders, reducedAccesses);
    result.push_back(body);
  }
  else {
    vector<pair<Expr,Stmt>> cases;
    for (MergePoint point : lattice.points()) {

      // Construct case expression
      vector<Expr> coordComparisons;
      for (Iterator iterator : point.rangers()) {
        if (!(relGraph.isCoordVariable(iterator.getIndexVar()) && relGraph.isDerivedFrom(iterator.getIndexVar(), coordinateVar))) {
          coordComparisons.push_back(Eq::make(iterator.getCoordVar(), coordinate));
        }
      }

      // Construct case body
      IndexStmt zeroedStmt = zero(stmt, getExhaustedAccesses(point, lattice));
      Stmt body = lowerForallBody(coordinate, zeroedStmt, {},
                                  inserters, appenders, reducedAccesses);
<<<<<<< HEAD
      if (coordComparisons.empty()) {
        Stmt body = lowerForallBody(coordinate, stmt, {}, inserters,
                                    appenders, reducedAccesses);
        result.push_back(body);
        break;
      }
      cases.push_back({conjunction(coordComparisons), body});
=======

      cases.push_back({taco::ir::conjunction(coordComparisons), body});
>>>>>>> c0e93b65
    }
    result.push_back(Case::make(cases, lattice.exact()));
  }

  return Block::make(result);
}


Stmt LowererImpl::lowerForallBody(Expr coordinate, IndexStmt stmt,
                                  vector<Iterator> locators,
                                  vector<Iterator> inserters,
                                  vector<Iterator> appenders,
                                  const set<Access>& reducedAccesses) {
  Stmt initVals = resizeAndInitValues(appenders, reducedAccesses);

  // Inserter positions
  Stmt declInserterPosVars = declLocatePosVars(inserters);

  // Locate positions
  Stmt declLocatorPosVars = declLocatePosVars(locators);

  if (captureNextLocatePos) {
    capturedLocatePos = Block::make(declInserterPosVars, declLocatorPosVars);
    captureNextLocatePos = false;
  }

  // Code of loop body statement
  Stmt body = lower(stmt);

  // Code to append coordinates
  Stmt appendCoords = appendCoordinate(appenders, coordinate);

  // TODO: Emit code to insert coordinates

  return Block::make(initVals,
                     declInserterPosVars,
                     declLocatorPosVars,
                     body,
                     appendCoords);
}


Stmt LowererImpl::lowerWhere(Where where) {
  TensorVar temporary = where.getTemporary();

  // Declare and initialize the where statement's temporary
  Stmt initializeTemporary = Stmt();
  Stmt freeTemporary = Stmt();
  if (isScalar(temporary.getType())) {
    initializeTemporary = defineScalarVariable(temporary, true);
  }
  else {
    if (generateComputeCode()) {
      Expr values = ir::Var::make(temporary.getName(),
                                  temporary.getType().getDataType(),
                                  true, false);
      taco_iassert(temporary.getType().getOrder() == 1); // TODO
      Dimension temporarySize = temporary.getType().getShape().getDimension(0);
      Expr size;
      if (temporarySize.isFixed()) {
        size = ir::Literal::make(temporarySize.getSize());
      }
      else if (temporarySize.isIndexVarSized()) {
        IndexVar var = temporarySize.getIndexVarSize();
        vector<Expr> bounds = relGraph.deriveIterBounds(var, definedIndexVarsOrdered, underivedBounds, indexVarToExprMap, iterators);
        size = ir::Sub::make(bounds[1], bounds[0]);
      }
      else {
        taco_ierror; // TODO
      }

      // no decl needed for shared memory
      Stmt decl = Stmt();
      if(isa<Forall>(where.getProducer()) && inParallelLoopDepth == 0) {
        decl = VarDecl::make(values, ir::Literal::make(0));
      }
      Stmt allocate = Allocate::make(values, size);

      Expr p = Var::make("p" + temporary.getName(), Int());
      Stmt zeroInit = Store::make(values, p, ir::Literal::zero(temporary.getType().getDataType()));
      Stmt zeroInitLoop = For::make(p, 0, size, 1, zeroInit, LoopKind::Serial);

      freeTemporary = Free::make(values);

      /// Make a struct object that lowerAssignment and lowerAccess can read
      /// temporary value arrays from.
      TemporaryArrays arrays;
      arrays.values = values;
      this->temporaryArrays.insert({temporary, arrays});

      initializeTemporary = Block::make(decl, allocate, zeroInitLoop);
    }
  }

  match(where.getConsumer(),
        std::function<void(const AssignmentNode*)>([&](const AssignmentNode* op) {
            if (op->lhs.getTensorVar().getOrder() > 0) {
              whereTempsToResult[where.getTemporary()] = (const AccessNode *) op->lhs.ptr;
            }
        })
  );

  Stmt consumer = lower(where.getConsumer());
  whereConsumers.push_back(consumer);
  whereTemps.push_back(where.getTemporary());
  captureNextLocatePos = true;

  // don't apply atomics to producer TODO: mark specific assignments as atomic
  bool restoreAtomicDepth = false;
  if (markAssignsAtomicDepth > 0) {
    markAssignsAtomicDepth--;
    restoreAtomicDepth = true;
  }

  Stmt producer = lower(where.getProducer());

  if (restoreAtomicDepth) {
    markAssignsAtomicDepth++;
  }

  whereConsumers.pop_back();
  whereTemps.pop_back();
  whereTempsToResult.erase(where.getTemporary());
  return Block::make(initializeTemporary, producer, markAssignsAtomicDepth > 0 ? capturedLocatePos : ir::Stmt(), consumer, freeTemporary);
}


Stmt LowererImpl::lowerSequence(Sequence sequence) {
  Stmt definition = lower(sequence.getDefinition());
  Stmt mutation = lower(sequence.getMutation());
  return Block::make(definition, mutation);
}


Stmt LowererImpl::lowerMulti(Multi multi) {
  Stmt stmt1 = lower(multi.getStmt1());
  Stmt stmt2 = lower(multi.getStmt2());
  return Block::make(stmt1, stmt2);
}

Stmt LowererImpl::lowerSuchThat(SuchThat suchThat) {
  Stmt stmt = lower(suchThat.getStmt());
  return Block::make(stmt);
}


Expr LowererImpl::lowerAccess(Access access) {
  TensorVar var = access.getTensorVar();

  if (isScalar(var.getType())) {
    return getTensorVar(var);
  }

  return getIterators(access).back().isUnique()
         ? Load::make(getValuesArray(var), generateValueLocExpr(access))
         : getReducedValueVar(access);
}


Expr LowererImpl::lowerLiteral(Literal literal) {
  switch (literal.getDataType().getKind()) {
    case Datatype::Bool:
      return ir::Literal::make(literal.getVal<bool>());
    case Datatype::UInt8:
      return ir::Literal::make((unsigned long long)literal.getVal<uint8_t>());
    case Datatype::UInt16:
      return ir::Literal::make((unsigned long long)literal.getVal<uint16_t>());
    case Datatype::UInt32:
      return ir::Literal::make((unsigned long long)literal.getVal<uint32_t>());
    case Datatype::UInt64:
      return ir::Literal::make((unsigned long long)literal.getVal<uint64_t>());
    case Datatype::UInt128:
      taco_not_supported_yet;
      break;
    case Datatype::Int8:
      return ir::Literal::make((int)literal.getVal<int8_t>());
    case Datatype::Int16:
      return ir::Literal::make((int)literal.getVal<int16_t>());
    case Datatype::Int32:
      return ir::Literal::make((int)literal.getVal<int32_t>());
    case Datatype::Int64:
      return ir::Literal::make((long long)literal.getVal<int64_t>());
    case Datatype::Int128:
      taco_not_supported_yet;
      break;
    case Datatype::Float32:
      return ir::Literal::make(literal.getVal<float>());
    case Datatype::Float64:
      return ir::Literal::make(literal.getVal<double>());
    case Datatype::Complex64:
      return ir::Literal::make(literal.getVal<std::complex<float>>());
    case Datatype::Complex128:
      return ir::Literal::make(literal.getVal<std::complex<double>>());
    case Datatype::Undefined:
      taco_unreachable;
      break;
  }
  return ir::Expr();
}


Expr LowererImpl::lowerNeg(Neg neg) {
  return ir::Neg::make(lower(neg.getA()));
}


Expr LowererImpl::lowerAdd(Add add) {
  Expr a = lower(add.getA());
  Expr b = lower(add.getB());
  return (add.getDataType().getKind() == Datatype::Bool)
         ? ir::Or::make(a, b) : ir::Add::make(a, b);
}


Expr LowererImpl::lowerSub(Sub sub) {
  return ir::Sub::make(lower(sub.getA()), lower(sub.getB()));
}


Expr LowererImpl::lowerMul(Mul mul) {
  Expr a = lower(mul.getA());
  Expr b = lower(mul.getB());
  return (mul.getDataType().getKind() == Datatype::Bool)
         ? ir::And::make(a, b) : ir::Mul::make(a, b);
}


Expr LowererImpl::lowerDiv(Div div) {
  return ir::Div::make(lower(div.getA()), lower(div.getB()));
}


Expr LowererImpl::lowerSqrt(Sqrt sqrt) {
  return ir::Sqrt::make(lower(sqrt.getA()));
}


Expr LowererImpl::lowerCast(Cast cast) {
  return ir::Cast::make(lower(cast.getA()), cast.getDataType());
}


Expr LowererImpl::lowerCallIntrinsic(CallIntrinsic call) {
  std::vector<Expr> args;
  for (auto& arg : call.getArgs()) {
    args.push_back(lower(arg));
  }
  return call.getFunc().lower(args);
}


Stmt LowererImpl::lower(IndexStmt stmt) {
  return visitor->lower(stmt);
}


Expr LowererImpl::lower(IndexExpr expr) {
  return visitor->lower(expr);
}


bool LowererImpl::generateAssembleCode() const {
  return this->assemble;
}


bool LowererImpl::generateComputeCode() const {
  return this->compute;
}


Expr LowererImpl::getTensorVar(TensorVar tensorVar) const {
  taco_iassert(util::contains(this->tensorVars, tensorVar)) << tensorVar;
  return this->tensorVars.at(tensorVar);
}


Expr LowererImpl::getCapacityVar(Expr tensor) const {
  taco_iassert(util::contains(this->capacityVars, tensor)) << tensor;
  return this->capacityVars.at(tensor);
}


ir::Expr LowererImpl::getValuesArray(TensorVar var) const
{
  return (util::contains(temporaryArrays, var))
         ? temporaryArrays.at(var).values
         : GetProperty::make(getTensorVar(var), TensorProperty::Values);
}


Expr LowererImpl::getDimension(IndexVar indexVar) const {
  taco_iassert(util::contains(this->dimensions, indexVar)) << indexVar;
  return this->dimensions.at(indexVar);
}


std::vector<Iterator> LowererImpl::getIterators(Access access) const {
  vector<Iterator> result;
  TensorVar tensor = access.getTensorVar();
  for (int i = 0; i < tensor.getOrder(); i++) {
    int mode = tensor.getFormat().getModeOrdering()[i];
    result.push_back(iterators.levelIterator(ModeAccess(access, mode+1)));
  }
  return result;
}


set<Access> LowererImpl::getExhaustedAccesses(MergePoint point,
                                              MergeLattice lattice) const
{
  set<Access> exhaustedAccesses;
  for (auto& iterator : lattice.exhausted(point)) {
    exhaustedAccesses.insert(iterators.modeAccess(iterator).getAccess());
  }
  return exhaustedAccesses;
}


Expr LowererImpl::getReducedValueVar(Access access) const {
  return this->reducedValueVars.at(access);
}


Expr LowererImpl::getCoordinateVar(IndexVar indexVar) const {
  return this->iterators.modeIterator(indexVar).getCoordVar();
}


Expr LowererImpl::getCoordinateVar(Iterator iterator) const {
  if (iterator.isDimensionIterator()) {
    return iterator.getCoordVar();
  }
  return this->getCoordinateVar(iterator.getIndexVar());
}


vector<Expr> LowererImpl::coordinates(Iterator iterator) const {
  taco_iassert(iterator.defined());

  vector<Expr> coords;
  do {
    coords.push_back(getCoordinateVar(iterator));
    iterator = iterator.getParent();
  } while (!iterator.isRoot());
  auto reverse = util::reverse(coords);
  return vector<Expr>(reverse.begin(), reverse.end());
}

vector<Expr> LowererImpl::coordinates(vector<Iterator> iterators)
{
  taco_iassert(all(iterators, [](Iterator iter){ return iter.defined(); }));
  vector<Expr> result;
  for (auto& iterator : iterators) {
    result.push_back(iterator.getCoordVar());
  }
  return result;
}


/// Returns true iff a result mode is assembled by inserting a sparse set of 
/// result coordinates (e.g., compressed to dense).
static 
bool hasSparseInserts(const std::vector<Iterator>& resultIterators,
                      const std::multimap<IndexVar, Iterator>& inputIterators) {
  for (const auto& resultIterator : resultIterators) {
    if (resultIterator.hasInsert()) {
      const auto indexVar = resultIterator.getIndexVar();
      const auto accessedInputs = inputIterators.equal_range(indexVar);
      for (auto inputIterator = accessedInputs.first; 
           inputIterator != accessedInputs.second; ++inputIterator) {
        if (!inputIterator->second.isFull()) {
          return true;
        }
      }
    }
  }
  return false;
}


Stmt LowererImpl::initResultArrays(vector<Access> writes, 
                                   vector<Access> reads,
                                   set<Access> reducedAccesses) {
  multimap<IndexVar, Iterator> readIterators;
  for (auto& read : reads) {
    for (auto& readIterator : getIterators(read)) {
      readIterators.insert({readIterator.getIndexVar(), readIterator});
    }
  }

  std::vector<Stmt> result;
  for (auto& write : writes) {
    if (write.getTensorVar().getOrder() == 0) continue;

    std::vector<Stmt> initArrays;

    const auto iterators = getIterators(write);
    taco_iassert(!iterators.empty());

    Expr tensor = getTensorVar(write.getTensorVar());
    Expr valuesArr = GetProperty::make(tensor, TensorProperty::Values);

    Expr parentSize = 1;
    if (generateAssembleCode()) {
      for (const auto& iterator : iterators) {
        Expr size;
        Stmt init;
        // Initialize data structures for storing levels
        if (iterator.hasAppend()) {
          size = 0;
          init = iterator.getAppendInitLevel(parentSize, size);
        } else if (iterator.hasInsert()) {
          size = simplify(ir::Mul::make(parentSize, iterator.getWidth()));
          init = iterator.getInsertInitLevel(parentSize, size);
        } else {
          taco_ierror << "Write iterator supports neither append nor insert";
        }
        initArrays.push_back(init);

        // Declare position variable of append modes that are not above a 
        // branchless mode (if mode below is branchless, then can share same 
        // position variable)
        if (iterator.hasAppend() && (iterator.isLeaf() || 
            !iterator.getChild().isBranchless())) {
          initArrays.push_back(VarDecl::make(iterator.getPosVar(), 0));
        }

        parentSize = size;
      }

      // Pre-allocate memory for the value array if computing while assembling
      if (generateComputeCode()) {
        taco_iassert(!iterators.empty());
        
        Expr capacityVar = getCapacityVar(tensor);
        Expr allocSize = isValue(parentSize, 0) 
                         ? DEFAULT_ALLOC_SIZE : parentSize;
        initArrays.push_back(VarDecl::make(capacityVar, allocSize));
        initArrays.push_back(Allocate::make(valuesArr, capacityVar));
      }

      taco_iassert(!initArrays.empty());
      result.push_back(Block::make(initArrays));
    }
    else if (generateComputeCode()) {
      Iterator lastAppendIterator;
      // Compute size of values array
      for (auto& iterator : iterators) {
        if (iterator.hasAppend()) {
          lastAppendIterator = iterator;
          parentSize = iterator.getSize(parentSize);
        } else if (iterator.hasInsert()) {
          parentSize = ir::Mul::make(parentSize, iterator.getWidth());
        } else {
          taco_ierror << "Write iterator supports neither append nor insert";
        }
        parentSize = simplify(parentSize);
      }

      // Declare position variable for the last append level
      if (lastAppendIterator.defined()) {
        result.push_back(VarDecl::make(lastAppendIterator.getPosVar(), 0));
      }
    }

    if (generateComputeCode() && iterators.back().hasInsert() && 
        !isValue(parentSize, 0) && 
        (hasSparseInserts(iterators, readIterators) || 
         util::contains(reducedAccesses, write))) {
      // Zero-initialize values array if size statically known and might not 
      // assign to every element in values array during compute
      Expr size = generateAssembleCode() ? getCapacityVar(tensor) : parentSize;
      result.push_back(zeroInitValues(tensor, 0, size));
    }
  }
  return result.empty() ? Stmt() : Block::blanks(result);
}


ir::Stmt LowererImpl::finalizeResultArrays(std::vector<Access> writes) {
  if (!generateAssembleCode()) {
    return Stmt();
  }

  std::vector<Stmt> result;
  for (auto& write : writes) {
    if (write.getTensorVar().getOrder() == 0) continue;

    const auto iterators = getIterators(write);
    taco_iassert(!iterators.empty());
      
    Expr parentSize = 1;
    for (const auto& iterator : iterators) {
      Expr size;
      Stmt finalize;
      // Post-process data structures for storing levels
      if (iterator.hasAppend()) {
        size = iterator.getPosVar();
        finalize = iterator.getAppendFinalizeLevel(parentSize, size);
      } else if (iterator.hasInsert()) {
        size = simplify(ir::Mul::make(parentSize, iterator.getWidth()));
        finalize = iterator.getInsertFinalizeLevel(parentSize, size);
      } else {
        taco_ierror << "Write iterator supports neither append nor insert";
      }
      result.push_back(finalize);
      parentSize = size;
    }

    if (!generateComputeCode()) {
      // Allocate memory for values array after assembly if not also computing
      Expr tensor = getTensorVar(write.getTensorVar());
      Expr valuesArr = GetProperty::make(tensor, TensorProperty::Values);
      result.push_back(Allocate::make(valuesArr, parentSize));
    }
  }
  return result.empty() ? Stmt() : Block::blanks(result);
}

Stmt LowererImpl::defineScalarVariable(TensorVar var, bool zero) {
  Datatype type = var.getType().getDataType();
  Expr varValueIR = Var::make(var.getName() + "_val", type, false, false);
  Expr init = (zero) ? ir::Literal::zero(type)
                     : Load::make(GetProperty::make(tensorVars.at(var),
                                                    TensorProperty::Values));
  tensorVars.find(var)->second = varValueIR;
  return VarDecl::make(varValueIR, init);
}

static
vector<Iterator> getIteratorsFrom(IndexVar var, 
                                  const vector<Iterator>& iterators) {
  vector<Iterator> result;
  bool found = false;
  for (Iterator iterator : iterators) {
    if (var == iterator.getIndexVar()) found = true;
    if (found) {
      result.push_back(iterator);
    }
  }
  return result;
}


Stmt LowererImpl::initResultArrays(IndexVar var, vector<Access> writes, 
                                   vector<Access> reads,
                                   set<Access> reducedAccesses) {
  if (!generateAssembleCode()) {
    return Stmt();
  }

  multimap<IndexVar, Iterator> readIterators;
  for (auto& read : reads) {
    for (auto& readIterator : getIteratorsFrom(var, getIterators(read))) {
      readIterators.insert({readIterator.getIndexVar(), readIterator});
    }
  }

  vector<Stmt> result;
  for (auto& write : writes) {
    Expr tensor = getTensorVar(write.getTensorVar());
    Expr values = GetProperty::make(tensor, TensorProperty::Values);

    vector<Iterator> iterators = getIteratorsFrom(var, getIterators(write));

    if (iterators.empty()) {
      continue;
    }

    Iterator resultIterator = iterators.front();

    // Initialize begin var
    if (resultIterator.hasAppend() && !resultIterator.isBranchless()) {
      Expr begin = resultIterator.getBeginVar();
      result.push_back(VarDecl::make(begin, resultIterator.getPosVar()));
    }

    const bool isTopLevel = (iterators.size() == write.getIndexVars().size());
    if (resultIterator.getParent().hasAppend() || isTopLevel) {
      Expr resultParentPos = resultIterator.getParent().getPosVar();
      Expr resultParentPosNext = simplify(ir::Add::make(resultParentPos, 1));
      Expr initBegin = resultParentPos;
      Expr initEnd = resultParentPosNext;
      Expr stride = 1;

      Iterator initIterator;
      for (Iterator iterator : iterators) {
        if (!iterator.hasInsert()) {
          initIterator = iterator;
          break;
        }

        stride = simplify(ir::Mul::make(stride, iterator.getWidth()));
        initBegin = simplify(ir::Mul::make(resultParentPos, stride));
        initEnd = simplify(ir::Mul::make(resultParentPosNext, stride));

        // Initialize data structures for storing insert mode
        result.push_back(iterator.getInsertInitCoords(initBegin, initEnd));
      }

      if (initIterator.defined()) {
        // Initialize data structures for storing edges of next append mode
        taco_iassert(initIterator.hasAppend());
        result.push_back(initIterator.getAppendInitEdges(initBegin, initEnd));
      } else if (generateComputeCode() && !isTopLevel) {
        if (isa<ir::Mul>(stride)) {
          Expr strideVar = Var::make(util::toString(tensor) + "_stride", Int());
          result.push_back(VarDecl::make(strideVar, stride));
          stride = strideVar;
        } 

        // Resize values array if not large enough
        Expr capacityVar = getCapacityVar(tensor);
        Expr size = simplify(ir::Mul::make(resultParentPosNext, stride));
        result.push_back(atLeastDoubleSizeIfFull(values, capacityVar, size));

        if (hasSparseInserts(iterators, readIterators) || 
            util::contains(reducedAccesses, write)) {
          // Zero-initialize values array if might not assign to every element 
          // in values array during compute
          result.push_back(zeroInitValues(tensor, resultParentPos, stride));
        }
      }
    }
  }
  return result.empty() ? Stmt() : Block::make(result);
}


Stmt LowererImpl::resizeAndInitValues(const std::vector<Iterator>& appenders,
                                      const std::set<Access>& reducedAccesses) {
  if (!generateComputeCode()) {
    return Stmt();
  }

  std::function<Expr(Access)> getTensor = [&](Access access) {
    return getTensorVar(access.getTensorVar());
  };
  const auto reducedTensors = util::map(reducedAccesses, getTensor);

  std::vector<Stmt> result;

  for (auto& appender : appenders) {
    if (!appender.isLeaf()) {
      continue;
    }

    Expr tensor = appender.getTensor(); 
    Expr values = GetProperty::make(tensor, TensorProperty::Values);
    Expr capacity = getCapacityVar(appender.getTensor());
    Expr pos = appender.getIteratorVar();

    if (generateAssembleCode()) {
      result.push_back(doubleSizeIfFull(values, capacity, pos));
    }

    if (util::contains(reducedTensors, tensor)) {
      Expr zero = ir::Literal::zero(tensor.type());
      result.push_back(Store::make(values, pos, zero));
    }
  }

  return result.empty() ? Stmt() : Block::make(result);
}


Stmt LowererImpl::zeroInitValues(Expr tensor, Expr begin, Expr size) {
  Expr lower = simplify(ir::Mul::make(begin, size));
  Expr upper = simplify(ir::Mul::make(ir::Add::make(begin, 1), size));
  Expr p = Var::make("p" + util::toString(tensor), Int());
  Expr values = GetProperty::make(tensor, TensorProperty::Values);
  Stmt zeroInit = Store::make(values, p, ir::Literal::zero(tensor.type()));
  LoopKind parallel = (isa<ir::Literal>(size) && 
                       to<ir::Literal>(size)->getIntValue() < (1 << 10))
                      ? LoopKind::Serial : LoopKind::Static_Chunked;
//  if (should_use_CUDA_codegen() &&) {
//    return ir::VarDecl::make(ir::Var::make("status", Int()),
//                                    ir::Call::make("cudaMemset", {values, ir::Literal::make(0, Int()), ir::Mul::make(ir::Sub::make(upper, lower), ir::Literal::make(values.type().getNumBytes()))}, Int()));
//  }
  return For::make(p, lower, upper, 1, zeroInit, parallel);
}


Stmt LowererImpl::declLocatePosVars(vector<Iterator> locators) {
  vector<Stmt> result;
  for (Iterator& locator : locators) {
    accessibleIterators.insert(locator);

    bool doLocate = true;
    for (Iterator ancestorIterator = locator.getParent();
         !ancestorIterator.isRoot() && ancestorIterator.hasLocate();
         ancestorIterator = ancestorIterator.getParent()) {
      if (!accessibleIterators.contains(ancestorIterator)) {
        doLocate = false;
      }
    }

    if (doLocate) {
      Iterator locateIterator = locator;
      if (locateIterator.hasPosIter()) {
        taco_iassert(!relGraph.isUnderived(locateIterator.getIndexVar()));
        continue; // these will be recovered with separate procedure
      }
      do {
        ModeFunction locate = locateIterator.locate(coordinates(locateIterator));
        taco_iassert(isValue(locate.getResults()[1], true));
        Stmt declarePosVar = VarDecl::make(locateIterator.getPosVar(),
                                           locate.getResults()[0]);
        result.push_back(declarePosVar);

        if (locateIterator.isLeaf()) {
          break;
        }
        
        locateIterator = locateIterator.getChild();
      } while (accessibleIterators.contains(locateIterator));
    }
  }
  return result.empty() ? Stmt() : Block::make(result);
}


Stmt LowererImpl::reduceDuplicateCoordinates(Expr coordinate, 
                                             vector<Iterator> iterators,
                                             bool alwaysReduce) {
  vector<Stmt> result;
  for (Iterator& iterator : iterators) {
    taco_iassert(!iterator.isUnique() && iterator.hasPosIter());

    Access access = this->iterators.modeAccess(iterator).getAccess();
    Expr iterVar = iterator.getIteratorVar();
    Expr segendVar = iterator.getSegendVar();
    Expr reducedVal = iterator.isLeaf() ? getReducedValueVar(access) : Expr();
    Expr tensorVar = getTensorVar(access.getTensorVar());
    Expr tensorVals = GetProperty::make(tensorVar, TensorProperty::Values);

    // Initialize variable storing reduced component value.
    if (reducedVal.defined()) {
      Expr reducedValInit = alwaysReduce 
                          ? Load::make(tensorVals, iterVar)
                          : ir::Literal::zero(reducedVal.type());
      result.push_back(VarDecl::make(reducedVal, reducedValInit));
    }

    if (iterator.isLeaf()) {
      // If iterator is over bottommost coordinate hierarchy level and will 
      // always advance (i.e., not merging with another iterator), then we don't 
      // need a separate segend variable.
      segendVar = iterVar;
      if (alwaysReduce) {
        result.push_back(compoundAssign(segendVar, 1));
      }
    } else {
      Expr segendInit = alwaysReduce ? ir::Add::make(iterVar, 1) : iterVar;
      result.push_back(VarDecl::make(segendVar, segendInit));
    } 
    
    vector<Stmt> dedupStmts;
    if (reducedVal.defined()) {
      Expr partialVal = Load::make(tensorVals, segendVar);
      dedupStmts.push_back(compoundAssign(reducedVal, partialVal));
    }
    dedupStmts.push_back(compoundAssign(segendVar, 1));
    Stmt dedupBody = Block::make(dedupStmts);

    ModeFunction posAccess = iterator.posAccess(segendVar, 
                                                coordinates(iterator));
    // TODO: Support access functions that perform additional computations 
    //       and/or might access invalid positions.
    taco_iassert(!posAccess.compute().defined());
    taco_iassert(to<ir::Literal>(posAccess.getResults()[1])->getBoolValue());
    Expr nextCoord = posAccess.getResults()[0];
    Expr withinBounds = Lt::make(segendVar, iterator.getEndVar());
    Expr isDuplicate = Eq::make(posAccess.getResults()[0], coordinate);
    result.push_back(While::make(And::make(withinBounds, isDuplicate),
                                 Block::make(dedupStmts)));
  }
  return result.empty() ? Stmt() : Block::make(result);
}

Stmt LowererImpl::codeToInitializeIteratorVar(Iterator iterator, vector<Iterator> iterators, vector<Iterator> rangers, vector<Iterator> mergers, Expr coordinate, IndexVar coordinateVar) {
  vector<Stmt> result;
  taco_iassert(iterator.hasPosIter() || iterator.hasCoordIter() ||
               iterator.isDimensionIterator());

  Expr iterVar = iterator.getIteratorVar();
  Expr endVar = iterator.getEndVar();
  if (iterator.hasPosIter()) {
    Expr parentPos = iterator.getParent().getPosVar();
    if (iterator.getParent().isRoot() || iterator.getParent().isUnique()) {
      // E.g. a compressed mode without duplicates
      ModeFunction bounds = iterator.posBounds(parentPos);
      result.push_back(bounds.compute());
      // if has a coordinate ranger then need to binary search
      if (any(rangers,
              [](Iterator it){ return it.isDimensionIterator(); })) {

        Expr binarySearchTarget = relGraph.deriveCoordBounds(definedIndexVarsOrdered, underivedBounds, indexVarToExprMap, this->iterators)[coordinateVar][0];
        if (binarySearchTarget != underivedBounds[coordinateVar][0]) {
          result.push_back(VarDecl::make(iterator.getBeginVar(), binarySearchTarget));

          vector<Expr> binarySearchArgs = {
                  iterator.getMode().getModePack().getArray(1), // array
                  bounds[0], // arrayStart
                  bounds[1], // arrayEnd
                  iterator.getBeginVar() // target
          };
          result.push_back(
                  VarDecl::make(iterVar, Call::make("taco_binarySearchAfter", binarySearchArgs, iterVar.type())));
        }
        else {
          result.push_back(VarDecl::make(iterVar, bounds[0]));
        }
      }
      else {
        result.push_back(VarDecl::make(iterVar, bounds[0]));
      }

      result.push_back(VarDecl::make(endVar, bounds[1]));
    } else {
      taco_iassert(iterator.isOrdered() && iterator.getParent().isOrdered());
      taco_iassert(iterator.isCompact() && iterator.getParent().isCompact());

      // E.g. a compressed mode with duplicates. Apply iterator chaining
      Expr parentSegend = iterator.getParent().getSegendVar();
      ModeFunction startBounds = iterator.posBounds(parentPos);
      ModeFunction endBounds = iterator.posBounds(ir::Sub::make(parentSegend, 1));
      result.push_back(startBounds.compute());
      result.push_back(VarDecl::make(iterVar, startBounds[0]));
      result.push_back(endBounds.compute());
      result.push_back(VarDecl::make(endVar, endBounds[1]));
    }
  }
  else if (iterator.hasCoordIter()) {
    // E.g. a hasmap mode
    vector<Expr> coords = coordinates(iterator);
    coords.erase(coords.begin());
    ModeFunction bounds = iterator.coordBounds(coords);
    result.push_back(bounds.compute());
    result.push_back(VarDecl::make(iterVar, bounds[0]));
    result.push_back(VarDecl::make(endVar, bounds[1]));
  }
  else if (iterator.isDimensionIterator()) {
    // A dimension
    // If a merger then initialize to 0
    // If not then get first coord value like doing normal merge

    // If derived then need to recoverchild from this coord value
    bool isMerger = find(mergers.begin(), mergers.end(), iterator) != mergers.end();
    if (isMerger) {
      Expr coord = coordinates(vector<Iterator>({iterator}))[0];
      result.push_back(VarDecl::make(coord, 0));
    }
    else {
      result.push_back(codeToLoadCoordinatesFromPosIterators(iterators, true));

      Stmt stmt = resolveCoordinate(mergers, coordinate, true);
      taco_iassert(stmt != Stmt());
      result.push_back(stmt);
      result.push_back(codeToRecoverDerivedIndexVar(coordinateVar, iterator.getIndexVar(), true));

      // emit bound for ranger too
      vector<Expr> startBounds;
      vector<Expr> endBounds;
      for (Iterator merger : mergers) {
        ModeFunction coordBounds = merger.coordBounds(merger.getParent().getPosVar());
        startBounds.push_back(coordBounds[0]);
        endBounds.push_back(coordBounds[1]);
      }
      //TODO: maybe needed after split reorder? underivedBounds[coordinateVar] = {ir::Max::make(startBounds), ir::Min::make(endBounds)};
      Stmt end_decl = VarDecl::make(iterator.getEndVar(), relGraph.deriveIterBounds(iterator.getIndexVar(), definedIndexVarsOrdered, underivedBounds, indexVarToExprMap, this->iterators)[1]);
      result.push_back(end_decl);
    }
  }
  return result.empty() ? Stmt() : Block::make(result);
}

Stmt LowererImpl::codeToInitializeIteratorVars(vector<Iterator> iterators, vector<Iterator> rangers, vector<Iterator> mergers, Expr coordinate, IndexVar coordinateVar) {
  vector<Stmt> results;
  // initialize mergers first (can't depend on initializing rangers)
  for (Iterator iterator : mergers) {
    results.push_back(codeToInitializeIteratorVar(iterator, iterators, rangers, mergers, coordinate, coordinateVar));
  }

  for (Iterator iterator : rangers) {
      if (find(mergers.begin(), mergers.end(), iterator) == mergers.end()) {
        results.push_back(codeToInitializeIteratorVar(iterator, iterators, rangers, mergers, coordinate, coordinateVar));
      }
  }
  return results.empty() ? Stmt() : Block::make(results);
}

Stmt LowererImpl::codeToRecoverDerivedIndexVar(IndexVar underived, IndexVar indexVar, bool emitVarDecl) {
  if(underived != indexVar) {
    // iterator indexVar must be derived from coordinateVar
    std::vector<IndexVar> underivedAncestors = relGraph.getUnderivedAncestors(indexVar);
    taco_iassert(find(underivedAncestors.begin(), underivedAncestors.end(), underived) != underivedAncestors.end());

    vector<Stmt> recoverySteps;
    for (const IndexVar& varToRecover : relGraph.derivationPath(underived, indexVar)) {
      if(varToRecover == underived) continue;
      recoverySteps.push_back(relGraph.recoverChild(varToRecover, indexVarToExprMap, emitVarDecl, iterators));
    }
    return Block::make(recoverySteps);
  }
  return Stmt();
}

Stmt LowererImpl::codeToIncIteratorVars(Expr coordinate, IndexVar coordinateVar, vector<Iterator> iterators, vector<Iterator> mergers) {
  if (iterators.size() == 1) {
    Expr ivar = iterators[0].getIteratorVar();

    if (iterators[0].isUnique()) {
      return compoundAssign(ivar, 1); 
    }

    // If iterator is over bottommost coordinate hierarchy level with 
    // duplicates and iterator will always advance (i.e., not merging with 
    // another iterator), then deduplication loop will take care of 
    // incrementing iterator variable.
    return iterators[0].isLeaf() 
           ? Stmt()
           : Assign::make(ivar, iterators[0].getSegendVar());
  }

  vector<Stmt> result;

  // We emit the level iterators before the mode iterator because the coordinate
  // of the mode iterator is used to conditionally advance the level iterators.

  auto levelIterators =
      filter(iterators, [](Iterator it){return !it.isDimensionIterator();});
  for (auto& iterator : levelIterators) {
    Expr ivar = iterator.getIteratorVar();
    if (iterator.isUnique()) {
      Expr increment = iterator.isFull()
                     ? 1
                     : ir::Cast::make(Eq::make(iterator.getCoordVar(), 
                                               coordinate),
                                      ivar.type());
      result.push_back(compoundAssign(ivar, increment));
    } else if (!iterator.isLeaf()) {
      result.push_back(Assign::make(ivar, iterator.getSegendVar()));
    }
  }

  auto modeIterators =
      filter(iterators, [](Iterator it){return it.isDimensionIterator();});
  for (auto& iterator : modeIterators) {
    bool isMerger = find(mergers.begin(), mergers.end(), iterator) != mergers.end();
    if (isMerger) {
      Expr ivar = iterator.getIteratorVar();
      result.push_back(compoundAssign(ivar, 1));
    }
    else {
      result.push_back(codeToLoadCoordinatesFromPosIterators(iterators, false));
      Stmt stmt = resolveCoordinate(mergers, coordinate, false);
      taco_iassert(stmt != Stmt());
      result.push_back(stmt);
      result.push_back(codeToRecoverDerivedIndexVar(coordinateVar, iterator.getIndexVar(), false));
    }
  }

  return Block::make(result);
}

Stmt LowererImpl::codeToLoadCoordinatesFromPosIterators(vector<Iterator> iterators, bool declVars) {
  // Load coordinates from position iterators
  Stmt loadPosIterCoordinates;
  if (iterators.size() > 1) {
    vector<Stmt> loadPosIterCoordinateStmts;
    auto posIters = filter(iterators, [](Iterator it){return it.hasPosIter();});
    for (auto& posIter : posIters) {
      taco_tassert(posIter.hasPosIter());
      ModeFunction posAccess = posIter.posAccess(posIter.getPosVar(),
                                                 coordinates(posIter));
      loadPosIterCoordinateStmts.push_back(posAccess.compute());
      if (declVars) {
        loadPosIterCoordinateStmts.push_back(VarDecl::make(posIter.getCoordVar(),
                                                           posAccess[0]));
      }
      else {
        loadPosIterCoordinateStmts.push_back(Assign::make(posIter.getCoordVar(),
                                                          posAccess[0]));
      }
    }
    loadPosIterCoordinates = Block::make(loadPosIterCoordinateStmts);
  }
  return loadPosIterCoordinates;
}


static
bool isLastAppender(Iterator iter) {
  taco_iassert(iter.hasAppend());
  while (!iter.isLeaf()) {
    iter = iter.getChild();
    if (iter.hasAppend()) {
      return false;
    }
  }
  return true;
}


Stmt LowererImpl::appendCoordinate(vector<Iterator> appenders, Expr coord) {
  vector<Stmt> result;
  for (auto& appender : appenders) {
    Expr pos = appender.getPosVar();
    Iterator appenderChild = appender.getChild();

    if (appenderChild.defined() && appenderChild.isBranchless()) {
      // Already emitted assembly code for current level when handling 
      // branchless child level, so don't emit code again.
      continue;
    }

    vector<Stmt> appendStmts;

    if (generateAssembleCode()) {
      appendStmts.push_back(appender.getAppendCoord(pos, coord));
      while (!appender.isRoot() && appender.isBranchless()) {
        // Need to append result coordinate to parent level as well if child 
        // level is branchless (so child coordinates will have unique parents).
        appender = appender.getParent();
        if (!appender.isRoot()) {
          taco_iassert(appender.hasAppend()) << "Parent level of branchless, "
              << "append-capable level must also be append-capable";
          taco_iassert(!appender.isUnique()) << "Need to be able to insert " 
              << "duplicate coordinates to level, but level is declared unique";

          Expr coord = getCoordinateVar(appender);
          appendStmts.push_back(appender.getAppendCoord(pos, coord));
        }
      }
    } 
    
    if (generateAssembleCode() || isLastAppender(appender)) {
      appendStmts.push_back(compoundAssign(pos, 1));

      Stmt appendCode = Block::make(appendStmts);
      if (appenderChild.defined() && appenderChild.hasAppend()) {
        // Emit guard to avoid appending empty slices to result.
        // TODO: Users should be able to configure whether to append zeroes.
        Expr shouldAppend = Lt::make(appenderChild.getBeginVar(), 
                                     appenderChild.getPosVar());
        appendCode = IfThenElse::make(shouldAppend, appendCode);
      }
      result.push_back(appendCode);
    }
  }
  return result.empty() ? Stmt() : Block::make(result);
}


Stmt LowererImpl::generateAppendPositions(vector<Iterator> appenders) {
  vector<Stmt> result;
  if (generateAssembleCode()) {
    for (Iterator appender : appenders) {
      if (!appender.isBranchless()) {
        Expr pos = [](Iterator appender) {
          // Get the position variable associated with the appender. If a mode 
          // is above a branchless mode, then the two modes can share the same 
          // position variable.
          while (!appender.isLeaf() && appender.getChild().isBranchless()) {
            appender = appender.getChild();
          }
          return appender.getPosVar();
        }(appender);
        Expr beginPos = appender.getBeginVar();
        Expr parentPos = appender.getParent().getPosVar();
        result.push_back(appender.getAppendEdges(parentPos, beginPos, pos));
      }
    }
  }
  return result.empty() ? Stmt() : Block::make(result);
}


Expr LowererImpl::generateValueLocExpr(Access access) const {
  if (isScalar(access.getTensorVar().getType())) {
    return ir::Literal::make(0);
  }
  Iterator it = getIterators(access).back();

  if (!access.getIndexVars().empty() && util::contains(indexVarToExprMap, access.getIndexVars().front()) && !it.hasPosIter() && access.getIndexVars().front() == it.getIndexVar()) {
    return indexVarToExprMap.at(access.getIndexVars().front());
  }

  return it.getPosVar();
}


Expr LowererImpl::checkThatNoneAreExhausted(std::vector<Iterator> iterators)
{
  taco_iassert(!iterators.empty());
  if (iterators.size() == 1 && iterators[0].isFull()) {
    std::vector<ir::Expr> bounds = relGraph.deriveIterBounds(iterators[0].getIndexVar(), definedIndexVarsOrdered, underivedBounds, indexVarToExprMap, this->iterators);
    Expr guards = Lt::make(iterators[0].getIteratorVar(), bounds[1]);
    if (bounds[0] != ir::Literal::make(0)) {
      guards = And::make(guards, Gte::make(iterators[0].getIteratorVar(), bounds[0]));
    }
    return guards;
  }

  vector<Expr> result;
  for (const auto& iterator : iterators) {
    taco_iassert(!iterator.isFull()) << iterator
        << " - full iterators do not need to partake in merge loop bounds";
    Expr iterUnexhausted = Lt::make(iterator.getIteratorVar(),
                                    iterator.getEndVar());
    result.push_back(iterUnexhausted);
  }

  return (!result.empty())
         ? taco::ir::conjunction(result)
         : Lt::make(iterators[0].getIteratorVar(), iterators[0].getEndVar());
}

}<|MERGE_RESOLUTION|>--- conflicted
+++ resolved
@@ -1206,18 +1206,13 @@
       IndexStmt zeroedStmt = zero(stmt, getExhaustedAccesses(point, lattice));
       Stmt body = lowerForallBody(coordinate, zeroedStmt, {},
                                   inserters, appenders, reducedAccesses);
-<<<<<<< HEAD
       if (coordComparisons.empty()) {
         Stmt body = lowerForallBody(coordinate, stmt, {}, inserters,
                                     appenders, reducedAccesses);
         result.push_back(body);
         break;
       }
-      cases.push_back({conjunction(coordComparisons), body});
-=======
-
       cases.push_back({taco::ir::conjunction(coordComparisons), body});
->>>>>>> c0e93b65
     }
     result.push_back(Case::make(cases, lattice.exact()));
   }

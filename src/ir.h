#ifndef TAC_IR_H
#define TAC_IR_H

#include <vector>
#include "util/intrusive_ptr.h"
#include "util/uncopyable.h"
#include "component_types.h"

namespace taco {
namespace internal {

class IRVisitor;

/** All IR nodes get unique IDs for RTTI */
enum class IRNodeType {
  Literal,
  Var,
  Add,
  Sub,
  Mul,
  Div,
  Rem,
  Min,
  Max,
  Not,
  Eq,
  Neq,
  Gt,
  Lt,
  Gte,
  Lte,
  And,
  Or,
  IfThenElse,
  Load,
  Store,
  For,
  Block
};

/** Base class for backend IR */
struct IRNode : private util::Uncopyable {
  IRNode() {}
  virtual ~IRNode() {}
  virtual void accept(IRVisitor *v) const = 0;
  
  /** Each IRNode subclasses carries a unique pointer we use to determine
   * its node type, because compiler RTTI sucks.
   */
  virtual IRNodeType type_info() const = 0;

  
  mutable long ref = 0;
<<<<<<< HEAD
  friend void acquire(const IRNode* node) { (node->ref)++; }
  friend void release(const IRNode* node) { if (--(node->ref)) delete node; }
=======
  friend void aquire(const IRNode* node) { (node->ref)++; }
  friend void release(const IRNode* node) { if ((node->ref)-- == 0) delete node; }
>>>>>>> b6fc206c
};

/** Base class for statements. */
struct BaseStmtNode : public IRNode {
};

/** Base class for expression nodes, which have a type. */
struct BaseExprNode : public IRNode {
  ComponentType type = typeOf<double>();
};

/** Use the "curiously recurring template pattern" from Halide
 * to avoid duplicated code in IR nodes.  This provides the type
 * info for each class (and will handle visitor accept methods as
 * well).
 */
template<typename T>
struct ExprNode : public BaseExprNode {
  void accept(IRVisitor *v) const;
  virtual IRNodeType type_info() const { return T::_type_info; }
};

template <typename T>
struct StmtNode : public BaseStmtNode {
  void accept(IRVisitor *v) const;
  virtual IRNodeType type_info() const { return T::_type_info; }
};


/** IR nodes are passed around using opaque handles.  This class 
 * handles type conversion, and will handle visitors.
 */
struct IRHandle : public util::IntrusivePtr<const IRNode> {
  IRHandle() : util::IntrusivePtr<const IRNode>() {}
  IRHandle(const IRNode *p) : util::IntrusivePtr<const IRNode>(p) {}

  /** Cast this IR node to its actual type. */
  template <typename T> const T *as() const {
    if (ptr && ptr->type_info() == T::_type_info) {
      return (const T*)ptr;
    } else {
      return nullptr;
    }
  }
  
  /** Dispatch to the corresponding visitor method */
  void accept(IRVisitor *v) const {
    ptr->accept(v);
  }
};

/** An expression. */
class Expr : public IRHandle {
public:
  Expr() : IRHandle() {}
  Expr(const BaseExprNode *expr) : IRHandle(expr) {}

  /** Get the type of this expression node */
  ComponentType type() const {
    return ((const BaseExprNode *)ptr)->type;
  }
};

/** A statement. */
class Stmt : public IRHandle {
public:
  Stmt() : IRHandle() {}
  Stmt(const BaseStmtNode* stmt) : IRHandle(stmt) {}
};

std::ostream &operator<<(std::ostream &os, const Stmt &);
std::ostream &operator<<(std::ostream &os, const Expr &);

// Actual nodes start here

/** A literal. */
struct Literal : public ExprNode<Literal> {
public:
  int64_t value;
  double dbl_value;

  static Expr make(int val);
  static Expr make(double val, ComponentType type=ComponentType::Double);

  static const IRNodeType _type_info = IRNodeType::Literal;
};

/** A variable.  We probably have to distinguish between pointer types
 * etc., but for now this is always assumed to be a pointer type.
 */
struct Var : public ExprNode<Var> {
public:
  std::string name;

  static Expr make(std::string name, ComponentType type);

  static const IRNodeType _type_info = IRNodeType::Var;
};

/** Addition. */
struct Add : public ExprNode<Add> {
public:
  Expr a;
  Expr b;

  static Expr make(Expr a, Expr b);
  static Expr make(Expr a, Expr b, ComponentType type);

  static const IRNodeType _type_info = IRNodeType::Add;
};

/** Subtraction. */
struct Sub : public ExprNode<Sub> {
public:
  Expr a;
  Expr b;

  static Expr make(Expr a, Expr b);
  static Expr make(Expr a, Expr b, ComponentType type);

  static const IRNodeType _type_info = IRNodeType::Sub;
};

/** Multiplication. */
struct Mul : public ExprNode<Mul> {
public:
  Expr a;
  Expr b;

  static Expr make(Expr a, Expr b);
  static Expr make(Expr a, Expr b, ComponentType type);

  static const IRNodeType _type_info = IRNodeType::Mul;
};

/** Division. */
struct Div : public ExprNode<Div> {
public:
  Expr a;
  Expr b;

  static Expr make(Expr a, Expr b);
  static Expr make(Expr a, Expr b, ComponentType type);

  static const IRNodeType _type_info = IRNodeType::Div;
};

/** Remainder. */
struct Rem : public ExprNode<Rem> {
public:
  Expr a;
  Expr b;

  static Expr make(Expr a, Expr b);
  static Expr make(Expr a, Expr b, ComponentType type);

  static const IRNodeType _type_info = IRNodeType::Rem;
};

/** Minimum of two values. */
struct Min : public ExprNode<Min> {
public:
  Expr a;
  Expr b;

  static Expr make(Expr a, Expr b);
  static Expr make(Expr a, Expr b, ComponentType type);

  static const IRNodeType _type_info = IRNodeType::Min;
};

/** Maximum of two values. */
struct Max : public ExprNode<Max> {
public:
  Expr a;
  Expr b;

  static Expr make(Expr a, Expr b);
  static Expr make(Expr a, Expr b, ComponentType type);

  static const IRNodeType _type_info = IRNodeType::Max;
};

/** Equality: a==b. */
struct Eq : public ExprNode<Eq> {
public:
  Expr a;
  Expr b;

  static Expr make(Expr a, Expr b);

  static const IRNodeType _type_info = IRNodeType::Eq;
};

/** Inequality: a!=b. */
struct Neq : public ExprNode<Neq> {
public:
  Expr a;
  Expr b;

  static Expr make(Expr a, Expr b);

  static const IRNodeType _type_info = IRNodeType::Neq;
};

/** Greater than: a > b. */
struct Gt : public ExprNode<Gt> {
public:
  Expr a;
  Expr b;

  static Expr make(Expr a, Expr b);

  static const IRNodeType _type_info = IRNodeType::Gt;
};

/** Less than: a < b. */
struct Lt : public ExprNode<Lt> {
public:
  Expr a;
  Expr b;

  static Expr make(Expr a, Expr b);

  static const IRNodeType _type_info = IRNodeType::Lt;
};

/** Greater than or equal: a >= b. */
struct Gte : public ExprNode<Gte> {
public:
  Expr a;
  Expr b;

  static Expr make(Expr a, Expr b);

  static const IRNodeType _type_info = IRNodeType::Gte;
};

/** Less than or equal: a <= b. */
struct Lte : public ExprNode<Lte> {
public:
  Expr a;
  Expr b;

  static Expr make(Expr a, Expr b);

  static const IRNodeType _type_info = IRNodeType::Lte;
};

/** And: a && b. */
struct And : public ExprNode<And> {
public:
  Expr a;
  Expr b;

  static Expr make(Expr a, Expr b);

  static const IRNodeType _type_info = IRNodeType::And;
};

/** Or: a || b. */
struct Or : public ExprNode<Or> {
public:
  Expr a;
  Expr b;

  static Expr make(Expr a, Expr b);

  static const IRNodeType _type_info = IRNodeType::Or;
};

/** A load from an array: arr[loc]. */
struct Load : public ExprNode<Load> {
public:
  Expr arr;
  Expr loc;

  static Expr make(Expr arr);
  static Expr make(Expr arr, Expr loc);

  static const IRNodeType _type_info = IRNodeType::Load;
};

/** A sequence of statements. */
struct Block : public StmtNode<Block> {
public:
  std::vector<Stmt> contents;
  void append(Stmt stmt) { contents.push_back(stmt); }

  static Stmt make();
  static Stmt make(std::vector<Stmt> b);

  static const IRNodeType _type_info = IRNodeType::Block;
};

/** A store to an array location: arr[loc] = data */
struct Store : public StmtNode<Store> {
public:
  Expr arr;
  Expr loc;
  Expr data;

  static Stmt make(Expr arr, Expr loc, Expr data);

  static const IRNodeType _type_info = IRNodeType::Store;
};

/** A conditional statement. */
struct IfThenElse : public StmtNode<IfThenElse> {
public:
  Expr cond;
  Stmt then;
  Stmt otherwise;
  
  static Stmt make(Expr cond, Stmt then);
  static Stmt make(Expr cond, Stmt then, Stmt otherwise);
  
  static const IRNodeType _type_info = IRNodeType::IfThenElse;
};

/** A for loop from start to end by increment */
struct For : public StmtNode<For> {
public:
  Expr var;
  Expr start;
  Expr end;
  Expr increment;
  Stmt contents;
  
  static Stmt make(Expr var, Expr start, Expr end, Expr increment, Stmt contents);
  
  static const IRNodeType _type_info = IRNodeType::For;
};

} // namespace internal
} // namespace tac

#endif<|MERGE_RESOLUTION|>--- conflicted
+++ resolved
@@ -51,13 +51,8 @@
 
   
   mutable long ref = 0;
-<<<<<<< HEAD
   friend void acquire(const IRNode* node) { (node->ref)++; }
-  friend void release(const IRNode* node) { if (--(node->ref)) delete node; }
-=======
-  friend void aquire(const IRNode* node) { (node->ref)++; }
   friend void release(const IRNode* node) { if ((node->ref)-- == 0) delete node; }
->>>>>>> b6fc206c
 };
 
 /** Base class for statements. */

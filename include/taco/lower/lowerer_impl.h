#ifndef TACO_LOWERER_IMPL_H
#define TACO_LOWERER_IMPL_H

#include <vector>
#include <map>
#include <set>
#include <memory>

#include "taco/lower/iterator.h"
#include "taco/util/uncopyable.h"

namespace taco {

class TensorVar;
class IndexVar;

class IndexStmt;
class Assignment;
class Yield;
class Forall;
class Where;
class Multi;
class Sequence;

class IndexExpr;
class Access;
class Literal;
class Neg;
class Add;
class Sub;
class Mul;
class Div;
class Sqrt;
class CallIntrinsic;

class MergeLattice;
class MergePoint;
class ModeAccess;

namespace ir {
class Stmt;
class Expr;
}

class LowererImpl : public util::Uncopyable {
public:
  LowererImpl();
  virtual ~LowererImpl() = default;

  /// Lower an index statement to an IR function.
  ir::Stmt lower(IndexStmt stmt, std::string name,  bool assemble, bool compute);

protected:

  /// Lower an assignment statement.
  virtual ir::Stmt lowerAssignment(Assignment assignment);

  /// Lower a yield statement.
  virtual ir::Stmt lowerYield(Yield yield);


  /// Lower a forall statement.
  virtual ir::Stmt lowerForall(Forall forall);

  /// Lower a forall that iterates over all the coordinates in the forall index
  /// var's dimension, and locates tensor positions from the locate iterators.
  virtual ir::Stmt lowerForallDimension(Forall forall,
                                        std::vector<Iterator> locaters,
                                        std::vector<Iterator> inserters,
                                        std::vector<Iterator> appenders,
                                        std::set<Access> reducedAccesses);

  /// Lower a forall that iterates over the coordinates in the iterator, and
  /// locates tensor positions from the locate iterators.
  virtual ir::Stmt lowerForallCoordinate(Forall forall, Iterator iterator,
                                         std::vector<Iterator> locaters,
                                         std::vector<Iterator> inserters,
                                         std::vector<Iterator> appenders,
                                         std::set<Access> reducedAccesses);

  /// Lower a forall that iterates over the positions in the iterator, accesses
  /// the iterators coordinate, and locates tensor positions from the locate
  /// iterators.
  virtual ir::Stmt lowerForallPosition(Forall forall, Iterator iterator,
                                       std::vector<Iterator> locaters,
                                       std::vector<Iterator> inserters,
                                       std::vector<Iterator> appenders,
                                       std::set<Access> reducedAccesses);

  /**
   * Lower the merge lattice to code that iterates over the sparse iteration
   * space of coordinates and computes the concrete index notation statement.
   * The merge lattice dictates the code to iterate over the coordinates, by
   * successively iterating to the exhaustion of each relevant sparse iteration
   * space region (i.e., the regions in a venn diagram).  The statement is then
   * computed and/or indices assembled at each point in its sparse iteration
   * space.
   *
   * \param lattice
   *      A merge lattice that describes the sparse iteration space of the
   *      concrete index notation statement.
   * \param coordinate
   *      An IR expression that resolves to the variable containing the current
   *      coordinate the merge lattice is at.
   * \param statement
   *      A concrete index notation statement to compute at the points in the
   *      sparse iteration space described by the merge lattice.
   *
   * \return
   *       IR code to compute the forall loop.
   */
  virtual ir::Stmt lowerMergeLattice(MergeLattice lattice, ir::Expr coordinate,
                                     IndexStmt statement, 
                                     const std::set<Access>& reducedAccesses);

  /**
   * Lower the merge point at the top of the given lattice to code that iterates
   * until one region of the sparse iteration space of coordinates and computes
   * the concrete index notation statement.
   *
   * \param pointLattice
   *      A merge lattice whose top point describes a region of the sparse
   *      iteration space of the concrete index notation statement.
   * \param coordinate
   *      An IR expression that resolves to the variable containing the current
   *      coordinate the merge point is at.
   *      A concrete index notation statement to compute at the points in the
   *      sparse iteration space region described by the merge point.
   */
  virtual ir::Stmt lowerMergePoint(MergeLattice pointLattice,
                                   ir::Expr coordinate, IndexStmt statement,
                                   const std::set<Access>& reducedAccesses);

  /// Lower a merge lattice to cases.
  virtual ir::Stmt lowerMergeCases(ir::Expr coordinate, IndexStmt stmt,
                                   MergeLattice lattice,
                                   const std::set<Access>& reducedAccesses);

  /// Lower a forall loop body.
  virtual ir::Stmt lowerForallBody(ir::Expr coordinate, IndexStmt stmt,
                                   std::vector<Iterator> locaters,
                                   std::vector<Iterator> inserters,
                                   std::vector<Iterator> appenders,
                                   const std::set<Access>& reducedAccesses);


  /// Lower a where statement.
  virtual ir::Stmt lowerWhere(Where where);

  /// Lower a sequence statement.
  virtual ir::Stmt lowerSequence(Sequence sequence);

  /// Lower a multi statement.
  virtual ir::Stmt lowerMulti(Multi multi);


  /// Lower an access expression.
  virtual ir::Expr lowerAccess(Access access);

  /// Lower a literal expression.
  virtual ir::Expr lowerLiteral(Literal literal);

  /// Lower a negate expression.
  virtual ir::Expr lowerNeg(Neg neg);
	
  /// Lower an addition expression.
  virtual ir::Expr lowerAdd(Add add);

  /// Lower a subtraction expression.
  virtual ir::Expr lowerSub(Sub sub);

  /// Lower a multiplication expression.
  virtual ir::Expr lowerMul(Mul mul);

  /// Lower a division expression.
  virtual ir::Expr lowerDiv(Div div);

  /// Lower a square root expression.
  virtual ir::Expr lowerSqrt(Sqrt sqrt);

  /// Lower an intrinsic function call expression.
  virtual ir::Expr lowerCallIntrinsic(CallIntrinsic call);


  /// Lower a concrete index variable statement.
  ir::Stmt lower(IndexStmt stmt);

  /// Lower a concrete index variable expression.
  ir::Expr lower(IndexExpr expr);


  /// Check whether the lowerer should generate code to assemble result indices.
  bool generateAssembleCode() const;

  /// Check whether the lowerer should generate code to compute result values.
  bool generateComputeCode() const;


  /// Retrieve a tensor IR variable.
  ir::Expr getTensorVar(TensorVar) const;

  /// Retrieves a result values array capacity variable.
  ir::Expr getCapacityVar(ir::Expr) const;

  /// Retrieve the dimension of an index variable (the values it iterates over),
  /// which is encoded as the interval [0, result).
  ir::Expr getDimension(IndexVar indexVar) const;

  /// Retrieve the chain of iterators that iterate over the access expression.
  std::vector<Iterator> getIterators(Access) const;

  /// Retrieve the access expressions that have been exhausted.
  std::set<Access> getExhaustedAccesses(MergePoint, MergeLattice) const;

  /// Retrieve the reduced tensor component value corresponding to an access.
  ir::Expr getReducedValueVar(Access) const;

  /// Retrieve the coordinate IR variable corresponding to an index variable.
  ir::Expr getCoordinateVar(IndexVar) const;

  /// Retrieve the coordinate IR variable corresponding to an iterator.
  ir::Expr getCoordinateVar(Iterator) const;

  void clearAccessibleIterators();

  void markAccessible(Iterator);

  bool isAccessible(Iterator) const;

  /**
   * Retrieve the resolved coordinate variables of an iterator and it's parent
   * iterators, which are the coordinates after per-iterator coordinates have
   * been merged with the min function.
   *
   * \param iterator
   *      A defined iterator (that take part in a chain of parent iterators).
   *
   * \return
   *       IR expressions that resolve to resolved coordinates for the
   *       iterators.  The first entry is the resolved coordinate of this
   *       iterator followed by its parent's, its grandparent's, etc.
   */
  std::vector<ir::Expr> coordinates(Iterator iterator) const;

  /**
   * Retrieve the resolved coordinate variables of the iterators, which are the
   * coordinates after per-iterator coordinates have been merged with the min
   * function.
   *
   * \param iterators
   *      A set of defined iterators.
   *
   * \return
   *      IR expressions that resolve to resolved coordinates for the iterators,
   *      in the same order they were given.
   */
  std::vector<ir::Expr> coordinates(std::vector<Iterator> iterators);

  /// Generate code to initialize result indices.
  ir::Stmt initResultArrays(std::vector<Access> writes, 
                            std::vector<Access> reads,
                            std::set<Access> reducedAccesses);

  /// Generate code to finalize result indices.
  ir::Stmt finalizeResultArrays(std::vector<Access> writes);

  /**
   * Replace scalar tensor pointers with stack scalar for lowering.
   */
  ir::Stmt declareScalarVariable(TensorVar var, bool zero);

  /**
   * Creates code to declare temporaries.
   */
  ir::Stmt declareTemporaries(std::vector<TensorVar> temporaries,
                              std::map<TensorVar,ir::Expr> scalars);

<<<<<<< HEAD
  ir::Stmt initResultArrays(IndexVar var, std::vector<Access> writes,
                            std::vector<Access> reads);
=======
  ir::Stmt initResultArrays(IndexVar var, std::vector<Access> writes, 
                            std::vector<Access> reads,
                            std::set<Access> reducedAccesses);
>>>>>>> 61841c2f

  ir::Stmt resizeAndInitValues(const std::vector<Iterator>& appenders,
                               const std::set<Access>& reducedAccesses);
  /**
   * Generate code to zero-initialize values array in range
   * [begin * size, (begin + 1) * size).
   */
  ir::Stmt zeroInitValues(ir::Expr tensor, ir::Expr begin, ir::Expr size);

  /// Declare position variables and initialize them with a locate.
  ir::Stmt declLocatePosVars(std::vector<Iterator> iterators);

  /// Emit loops to reduce duplicate coordinates.
  ir::Stmt reduceDuplicateCoordinates(ir::Expr coordinate, 
                                      std::vector<Iterator> iterators, 
                                      bool alwaysReduce);

  /**
   * Create code to declare and initialize while loop iteration variables,
   * including both pos variables (of e.g. compressed modes) and crd variables
   * (e.g. dense modes).
   *
   * \param iterators
   *      Iterators whose iteration variables will be declared and initialized.
   *
   * \return
   *      A IR statement that declares and initializes each iterator's iterators
   *      variable
   */
  ir::Stmt codeToInitializeIteratorVars(std::vector<Iterator> iterators);

  /// Conditionally increment iterator position variables.
  ir::Stmt codeToIncIteratorVars(ir::Expr coordinate,
                                 std::vector<Iterator> iterators);

  /// Create statements to append coordinate to result modes.
  ir::Stmt appendCoordinate(std::vector<Iterator> appenders, ir::Expr coord);

  /// Create statements to append positions to result modes.
  ir::Stmt generateAppendPositions(std::vector<Iterator> appenders);


  /// Create an expression to index into a tensor value array.
  ir::Expr generateValueLocExpr(Access access) const;

  /// Expression that evaluates to true if none of the iteratators are exhausted
  ir::Expr checkThatNoneAreExhausted(std::vector<Iterator> iterators);

private:
  bool assemble;
  bool compute;

  /// Map from tensor variables in index notation to variables in the IR
  std::map<TensorVar, ir::Expr> tensorVars;

  /// Map from result tensors to variables tracking values array capacity.
  std::map<ir::Expr, ir::Expr> capacityVars;

  /// Map from index variables to their dimensions, currently [0, expr).
  std::map<IndexVar, ir::Expr> dimensions;

  /// Tensor and mode iterators to iterate over in the lowered code
  Iterators iterators;

  /// Map from iterators to the index variables they contribute to.
  std::map<Iterator, IndexVar> indexVars;

  /// Map from tensor accesses to variables storing reduced values.
  std::map<Access, ir::Expr> reducedValueVars;

  /// Set of locate-capable iterators that can be legally accessed.
  std::set<Iterator> accessibleIters;

  class Visitor;
  friend class Visitor;
  std::shared_ptr<Visitor> visitor;

};

}
#endif<|MERGE_RESOLUTION|>--- conflicted
+++ resolved
@@ -275,14 +275,9 @@
   ir::Stmt declareTemporaries(std::vector<TensorVar> temporaries,
                               std::map<TensorVar,ir::Expr> scalars);
 
-<<<<<<< HEAD
   ir::Stmt initResultArrays(IndexVar var, std::vector<Access> writes,
-                            std::vector<Access> reads);
-=======
-  ir::Stmt initResultArrays(IndexVar var, std::vector<Access> writes, 
                             std::vector<Access> reads,
                             std::set<Access> reducedAccesses);
->>>>>>> 61841c2f
 
   ir::Stmt resizeAndInitValues(const std::vector<Iterator>& appenders,
                                const std::set<Access>& reducedAccesses);

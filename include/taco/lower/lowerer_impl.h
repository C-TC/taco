--- conflicted
+++ resolved
@@ -392,7 +392,6 @@
   /// Expression that evaluates to true if none of the iterators are exhausted
   ir::Expr checkThatNoneAreExhausted(std::vector<Iterator> iterators);
 
-<<<<<<< HEAD
   /// Create an expression that can be used to filter out (some) zeros in the
   /// result
   ir::Expr generateAssembleGuard(IndexExpr expr);
@@ -406,7 +405,7 @@
 
   std::pair<std::vector<Iterator>,std::vector<Iterator>>
   splitAppenderAndInserters(const std::vector<Iterator>& results);
-=======
+
   /// Lowers a merge lattice to cases assuming there are no more loops to be emitted in stmt.
   /// Will emit checks for explicit zeros for each mode iterator and each locator in the lattice.
   ir::Stmt lowerMergeCasesWithExplicitZeroChecks(ir::Expr coordinate, IndexVar coordinateVar, IndexStmt stmt,
@@ -455,7 +454,6 @@
 
   /// Emit early exit
   ir::Stmt emitEarlyExit(ir::Expr reductionExpr, std::vector<Property>&);
->>>>>>> 3fc8a46e
 
   /// Expression that returns the beginning of a window to iterate over
   /// in a compressed iterator. It is used when operating over windows of

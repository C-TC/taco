--- conflicted
+++ resolved
@@ -45,10 +45,6 @@
 struct Free;
 struct Comment;
 struct BlankLine;
-<<<<<<< HEAD
-struct Break;
-=======
->>>>>>> 7934f778
 struct Continue;
 struct Print;
 struct GetProperty;
@@ -101,10 +97,6 @@
   virtual void visit(const Free*) = 0;
   virtual void visit(const Comment*) = 0;
   virtual void visit(const BlankLine*) = 0;
-<<<<<<< HEAD
-  virtual void visit(const Break*) = 0;
-=======
->>>>>>> 7934f778
   virtual void visit(const Continue*) = 0;
   virtual void visit(const Print*) = 0;
   virtual void visit(const GetProperty*) = 0;
@@ -160,10 +152,6 @@
   virtual void visit(const Free* op);
   virtual void visit(const Comment* op);
   virtual void visit(const BlankLine* op);
-<<<<<<< HEAD
-  virtual void visit(const Break* op);
-=======
->>>>>>> 7934f778
   virtual void visit(const Continue* op);
   virtual void visit(const Print* op);
   virtual void visit(const GetProperty* op);

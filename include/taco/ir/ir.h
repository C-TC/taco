--- conflicted
+++ resolved
@@ -676,13 +676,8 @@
   static const IRNodeType _type_info = IRNodeType::Allocate;
 };
 
-<<<<<<< HEAD
 /** Free memory for a ptr var */
 struct Free : public StmtNode<Free> {
-public:
-=======
-struct Free : public StmtNode<Free> {
->>>>>>> 1473121b
   Expr var;
 
   static Stmt make(Expr var);

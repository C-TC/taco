--- conflicted
+++ resolved
@@ -65,16 +65,11 @@
              ModeFormat modeType = ModeFormat::compressed, Literal fill = Literal());
   
   /// Create a tensor with the given dimensions and format.
-<<<<<<< HEAD
   TensorBase(Datatype ctype, std::vector<int> dimensions, Format format, Literal fill = Literal());
-=======
-  TensorBase(Datatype ctype, std::vector<int> dimensions, Format format);
->>>>>>> 7934f778
 
   /// Create a tensor with the given data type, dimensions and format. The 
   /// format defaults to sparse in every mode.
-  TensorBase(std::string name, Datatype ctype, std::vector<int> dimensions, 
-<<<<<<< HEAD
+  TensorBase(std::string name, Datatype ctype, std::vector<int> dimensions,
              ModeFormat modeType = ModeFormat::compressed, Literal fill = Literal());
 
   /// Create a tensor with the given dimensions and fill value. The format
@@ -85,10 +80,6 @@
   /// format defaults to sparse in every mode.
   TensorBase(std::string name, Datatype ctype, std::vector<int> dimensions, Literal fill);
 
-=======
-             ModeFormat modeType = ModeFormat::compressed);
-  
->>>>>>> 7934f778
   /// Create a tensor with the given data type, dimensions and format.
   TensorBase(std::string name, Datatype ctype, std::vector<int> dimensions,
              Format format, Literal fill = Literal());
@@ -479,13 +470,10 @@
   /// Get the taco_tensor_t representation of this tensor.
   taco_tensor_t* getTacoTensorT();
 
-<<<<<<< HEAD
   /// Get the fill value of this tensor.
   Literal getFillValue() const;
-=======
+
   /* --- Friend Functions    --- */
->>>>>>> 7934f778
-
   /// True iff two tensors have the same type and the same values.
   friend bool equals(const TensorBase&, const TensorBase&);
 
@@ -572,11 +560,7 @@
   /* --- Constructor Methods --- */
 
   /// Create a scalar
-<<<<<<< HEAD
-  Tensor() : TensorBase(type<CType>()) {}
-=======
   Tensor();
->>>>>>> 7934f778
 
   /// Create a scalar with the given name
   explicit Tensor(std::string name);
@@ -585,49 +569,29 @@
 
   /// Create a tensor with the given dimensions. The format defaults to sparse 
   /// in every mode.
-<<<<<<< HEAD
   Tensor(std::vector<int> dimensions, ModeFormat modeType = ModeFormat::compressed,
-          CType fill = CType())
-      : TensorBase(type<CType>(), dimensions, fill) {}
+          CType fill = CType());
 
   /// Create a tensor with the given dimensions and format
-  Tensor(std::vector<int> dimensions, Format format, CType fill = CType())
-      : TensorBase(type<CType>(), dimensions, format, fill) {}
-=======
-  Tensor(std::vector<int> dimensions, ModeFormat modeType = ModeFormat::compressed);
-
-  /// Create a tensor with the given dimensions and format
-  Tensor(std::vector<int> dimensions, Format format);
->>>>>>> 7934f778
+  Tensor(std::vector<int> dimensions, Format format, CType fill = CType());
 
   /// Create a tensor with the given name, dimensions and format. The format 
   /// defaults to sparse in every mode.
-  Tensor(std::string name, std::vector<int> dimensions, 
-<<<<<<< HEAD
+  Tensor(std::string name, std::vector<int> dimensions,
          ModeFormat modeType = ModeFormat::compressed,
-         CType fill = CType())
-      : TensorBase(name, type<CType>(), dimensions, modeType, fill) {}
+         CType fill = CType());
 
   /// Create a tensor with the given dimensions and fill value. The format
   /// defaults to sparse in every mode.
-  Tensor(std::vector<int> dimensions, CType fill)
-      : TensorBase(type<CType>(), dimensions, fill) {}
+  Tensor(std::vector<int> dimensions, CType fill);
 
   /// Create a tensor with the given data type, dimensions and fill value. The
   /// format defaults to sparse in every mode.
-  Tensor(std::string name, std::vector<int> dimensions, CType fill)
-      : TensorBase(name, type<CType>(), dimensions, fill) {}
+  Tensor(std::string name, std::vector<int> dimensions, CType fill);
 
   /// Create a tensor with the given name, dimensions and format
   Tensor(std::string name, std::vector<int> dimensions, Format format,
-          CType fill = CType())
-      : TensorBase(name, type<CType>(), dimensions, format, fill) {}
-=======
-         ModeFormat modeType = ModeFormat::compressed);
-
-  /// Create a tensor with the given name, dimensions and format
-  Tensor(std::string name, std::vector<int> dimensions, Format format);
->>>>>>> 7934f778
+          CType fill = CType());
 
   /// Create a tensor from a TensorBase instance. The Tensor and TensorBase
   /// objects will reference the same underlying tensor so it is a shallow copy.
@@ -924,10 +888,10 @@
   unsigned int       uniqueId;
 
   Content(std::string name, Datatype dataType, const std::vector<int>& dimensions,
-          Format format)
+          Format format, Literal fill)
       : dataType(dataType), dimensions(dimensions),
-        storage(TensorStorage(dataType, dimensions, format)),
-        tensorVar(TensorVar(util::getUniqueId(), name, Type(dataType,convert(dimensions)),format)) {
+        storage(TensorStorage(dataType, dimensions, format, fill)),
+        tensorVar(TensorVar(util::getUniqueId(), name, Type(dataType,convert(dimensions)),format, fill)) {
           uniqueId = tensorVar.getId();
         }
 };
@@ -1091,21 +1055,30 @@
 Tensor<CType>::Tensor(CType value) : TensorBase(value) {}
 
 template <typename CType>
-Tensor<CType>::Tensor(std::vector<int> dimensions, ModeFormat modeType) 
-    : TensorBase(type<CType>(), dimensions, modeType) {}
-
-template <typename CType>
-Tensor<CType>::Tensor(std::vector<int> dimensions, Format format)
-    : TensorBase(type<CType>(), dimensions, format) {}
-
-template <typename CType>
-Tensor<CType>::Tensor(std::string name, std::vector<int> dimensions, 
-                      ModeFormat modeType)
-    : TensorBase(name, type<CType>(), dimensions, modeType) {}
-
-template <typename CType>
-Tensor<CType>::Tensor(std::string name, std::vector<int> dimensions, Format format)
-    : TensorBase(name, type<CType>(), dimensions, format) {}
+Tensor<CType>::Tensor(std::vector<int> dimensions, ModeFormat modeType, CType fill)
+    : TensorBase(type<CType>(), dimensions, modeType, fill) {}
+
+template <typename CType>
+Tensor<CType>::Tensor(std::vector<int> dimensions, Format format, CType fill)
+    : TensorBase(type<CType>(), dimensions, format, fill) {}
+
+template <typename CType>
+Tensor<CType>::Tensor(std::string name, std::vector<int> dimensions,
+                      ModeFormat modeType, CType fill)
+    : TensorBase(name, type<CType>(), dimensions, modeType, fill) {}
+
+template <typename CType>
+Tensor<CType>::Tensor(std::vector<int> dimensions, CType fill)
+    : TensorBase(type<CType>(), dimensions, fill) {}
+
+template <typename CType>
+Tensor<CType>::Tensor(std::string name, std::vector<int> dimensions, CType fill)
+    : TensorBase(name, type<CType>(), dimensions, fill) {}
+
+template <typename CType>
+Tensor<CType>::Tensor(std::string name, std::vector<int> dimensions, Format format,
+                      CType fill)
+    : TensorBase(name, type<CType>(), dimensions, format, fill) {}
 
 template <typename CType>
 Tensor<CType>::Tensor(const TensorBase& tensor) : TensorBase(tensor) {

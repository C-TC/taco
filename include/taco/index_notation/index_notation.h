--- conflicted
+++ resolved
@@ -231,15 +231,9 @@
   Access() = default;
   Access(const Access&) = default;
   Access(const AccessNode*);
-<<<<<<< HEAD
-  Access(const TensorVar& tensorVar, const std::vector<IndexVar>& indices={}, 
+  Access(const TensorVar& tensorVar, const std::vector<IndexVar>& indices={},
          const std::map<int, std::shared_ptr<IndexVarIterationModifier>>& modifiers={},
          bool isAccessingStructure=false);
-=======
-  Access(const TensorVar& tensorVar,
-         const std::vector<IndexVar>& indices={},
-         const std::map<int, std::shared_ptr<IndexVarIterationModifier>>& modifiers={});
->>>>>>> 3fc8a46e
 
   /// Return the Access expression's TensorVar.
   const TensorVar &getTensorVar() const;

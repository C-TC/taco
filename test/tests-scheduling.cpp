--- conflicted
+++ resolved
@@ -919,15 +919,9 @@
           .parallelize(block, ParallelUnit::GPUBlock, OutputRaceStrategy::IgnoreRaces)
           .parallelize(warp, ParallelUnit::GPUWarp, OutputRaceStrategy::Atomics)
           .parallelize(thread, ParallelUnit::GPUThread, OutputRaceStrategy::Atomics);
-<<<<<<< HEAD
-  ir::CodeGen_CUDA codegen = ir::CodeGen_CUDA(cout, ir::CodeGen_CUDA::ImplementationGen);
-  ir::Stmt compute = lower(stmt, "compute",  false, true);
-  codegen.print(compute);
-=======
   // ir::CodeGen_CUDA codegen = ir::CodeGen_CUDA(cout, ir::CodeGen_CUDA::ImplementationGen);
   // ir::Stmt compute = lower(stmt, "compute",  false, true);
   // codegen.print(compute);
->>>>>>> 7cd2f291
 
   y.compile(stmt);
   y.assemble();

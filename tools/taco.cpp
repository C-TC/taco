--- conflicted
+++ resolved
@@ -925,12 +925,9 @@
   IndexStmt stmt =
       makeConcreteNotation(makeReductionNotation(tensor.getAssignment()));
   stmt = reorderLoopsTopologically(stmt);
-<<<<<<< HEAD
   stmt = insertTemporaries(stmt);
   stmt = insertAttributeQueries(stmt);
   stmt = parallelizeOuterLoop(stmt);
-=======
->>>>>>> fb2ed72b
 
   if (setSchedule) {
     stringstream scheduleStream; 
